--- conflicted
+++ resolved
@@ -39,13 +39,13 @@
     EXPECT_FALSE(dtmc->hasRewardModel());
     
     {
-        std::map<storm::Variable, storm::CarlRationalNumber> valuation;
-        storm::Variable const& pL = carl::VariablePool::getInstance().findVariableWithName("pL");
-        ASSERT_NE(pL, carl::Variable::NO_VARIABLE);
-        storm::Variable const& pK = carl::VariablePool::getInstance().findVariableWithName("pK");
-        ASSERT_NE(pK, carl::Variable::NO_VARIABLE);
-        valuation.insert(std::make_pair(pL,carl::rationalize<storm::CarlRationalNumber>(0.8)));
-        valuation.insert(std::make_pair(pK,carl::rationalize<storm::CarlRationalNumber>(0.9)));
+        std::map<storm::Variable, storm::RationalNumber> valuation;
+        storm::Variable const& pL = carl::VariablePool::getInstance().findVariableWithName("pL");
+        ASSERT_NE(pL, carl::Variable::NO_VARIABLE);
+        storm::Variable const& pK = carl::VariablePool::getInstance().findVariableWithName("pK");
+        ASSERT_NE(pK, carl::Variable::NO_VARIABLE);
+        valuation.insert(std::make_pair(pL,carl::rationalize<storm::RationalNumber>(0.8)));
+        valuation.insert(std::make_pair(pK,carl::rationalize<storm::RationalNumber>(0.9)));
 
         storm::models::sparse::Dtmc<double> const& instantiated(modelInstantiator.instantiate(valuation));
 
@@ -72,18 +72,13 @@
     }
     
     {
-        std::map<storm::Variable, storm::CarlRationalNumber> valuation;
-        storm::Variable const& pL = carl::VariablePool::getInstance().findVariableWithName("pL");
-        ASSERT_NE(pL, carl::Variable::NO_VARIABLE);
-        storm::Variable const& pK = carl::VariablePool::getInstance().findVariableWithName("pK");
-        ASSERT_NE(pK, carl::Variable::NO_VARIABLE);
-<<<<<<< HEAD
-        valuation.insert(std::make_pair(pL,carl::rationalize<storm::CarlRationalNumber>(1)));
-        valuation.insert(std::make_pair(pK,carl::rationalize<storm::CarlRationalNumber>(1)));
-=======
+        std::map<storm::Variable, storm::RationalNumber> valuation;
+        storm::Variable const& pL = carl::VariablePool::getInstance().findVariableWithName("pL");
+        ASSERT_NE(pL, carl::Variable::NO_VARIABLE);
+        storm::Variable const& pK = carl::VariablePool::getInstance().findVariableWithName("pK");
+        ASSERT_NE(pK, carl::Variable::NO_VARIABLE);
         valuation.insert(std::make_pair(pL,carl::rationalize<storm::RationalNumber>(1.0)));
         valuation.insert(std::make_pair(pK,carl::rationalize<storm::RationalNumber>(1.0)));
->>>>>>> 9d3dd100
 
         storm::models::sparse::Dtmc<double> const& instantiated(modelInstantiator.instantiate(valuation));
 
@@ -110,18 +105,13 @@
     }
     
     {
-        std::map<storm::Variable, storm::CarlRationalNumber> valuation;
-        storm::Variable const& pL = carl::VariablePool::getInstance().findVariableWithName("pL");
-        ASSERT_NE(pL, carl::Variable::NO_VARIABLE);
-        storm::Variable const& pK = carl::VariablePool::getInstance().findVariableWithName("pK");
-        ASSERT_NE(pK, carl::Variable::NO_VARIABLE);
-<<<<<<< HEAD
-        valuation.insert(std::make_pair(pL,carl::rationalize<storm::CarlRationalNumber>(1)));
-        valuation.insert(std::make_pair(pK,carl::rationalize<storm::CarlRationalNumber>(0.9)));
-=======
+        std::map<storm::Variable, storm::RationalNumber> valuation;
+        storm::Variable const& pL = carl::VariablePool::getInstance().findVariableWithName("pL");
+        ASSERT_NE(pL, carl::Variable::NO_VARIABLE);
+        storm::Variable const& pK = carl::VariablePool::getInstance().findVariableWithName("pK");
+        ASSERT_NE(pK, carl::Variable::NO_VARIABLE);
         valuation.insert(std::make_pair(pL,carl::rationalize<storm::RationalNumber>(1.0)));
         valuation.insert(std::make_pair(pK,carl::rationalize<storm::RationalNumber>(0.9)));
->>>>>>> 9d3dd100
 
         storm::models::sparse::Dtmc<double> const& instantiated(modelInstantiator.instantiate(valuation));
 
@@ -169,7 +159,7 @@
     storm::utility::ModelInstantiator<storm::models::sparse::Dtmc<storm::RationalFunction>, storm::models::sparse::Dtmc<double>> modelInstantiator(*dtmc);
     
     {
-        std::map<storm::Variable, storm::CarlRationalNumber> valuation;
+        std::map<storm::Variable, storm::RationalNumber> valuation;
         storm::Variable const& pL = carl::VariablePool::getInstance().findVariableWithName("pL");
         ASSERT_NE(pL, carl::Variable::NO_VARIABLE);
         storm::Variable const& pK = carl::VariablePool::getInstance().findVariableWithName("pK");
@@ -178,10 +168,10 @@
         ASSERT_NE(pK, carl::Variable::NO_VARIABLE);
         storm::Variable const& TOAck = carl::VariablePool::getInstance().findVariableWithName("TOAck");
         ASSERT_NE(pK, carl::Variable::NO_VARIABLE);
-        valuation.insert(std::make_pair(pL,carl::rationalize<storm::CarlRationalNumber>(0.9)));
-        valuation.insert(std::make_pair(pK,carl::rationalize<storm::CarlRationalNumber>(0.3)));
-        valuation.insert(std::make_pair(TOMsg,carl::rationalize<storm::CarlRationalNumber>(0.3)));
-        valuation.insert(std::make_pair(TOAck,carl::rationalize<storm::CarlRationalNumber>(0.5)));
+        valuation.insert(std::make_pair(pL,carl::rationalize<storm::RationalNumber>(0.9)));
+        valuation.insert(std::make_pair(pK,carl::rationalize<storm::RationalNumber>(0.3)));
+        valuation.insert(std::make_pair(TOMsg,carl::rationalize<storm::RationalNumber>(0.3)));
+        valuation.insert(std::make_pair(TOAck,carl::rationalize<storm::RationalNumber>(0.5)));
 
         storm::models::sparse::Dtmc<double> const& instantiated(modelInstantiator.instantiate(valuation));
 
@@ -241,13 +231,13 @@
 
     storm::utility::ModelInstantiator<storm::models::sparse::Mdp<storm::RationalFunction>, storm::models::sparse::Mdp<double>> modelInstantiator(*mdp);
     
-    std::map<storm::Variable, storm::CarlRationalNumber> valuation;
+    std::map<storm::Variable, storm::RationalNumber> valuation;
     storm::Variable const& p1 = carl::VariablePool::getInstance().findVariableWithName("p1");
     ASSERT_NE(p1, carl::Variable::NO_VARIABLE);
     storm::Variable const& p2 = carl::VariablePool::getInstance().findVariableWithName("p2");
     ASSERT_NE(p2, carl::Variable::NO_VARIABLE);
-    valuation.insert(std::make_pair(p1,carl::rationalize<storm::CarlRationalNumber>(0.51)));
-    valuation.insert(std::make_pair(p2,carl::rationalize<storm::CarlRationalNumber>(0.49)));
+    valuation.insert(std::make_pair(p1,carl::rationalize<storm::RationalNumber>(0.51)));
+    valuation.insert(std::make_pair(p2,carl::rationalize<storm::RationalNumber>(0.49)));
     storm::models::sparse::Mdp<double> const& instantiated(modelInstantiator.instantiate(valuation));
 
     ASSERT_EQ(mdp->getTransitionMatrix().getRowGroupIndices(), instantiated.getTransitionMatrix().getRowGroupIndices());
