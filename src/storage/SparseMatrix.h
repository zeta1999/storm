--- conflicted
+++ resolved
@@ -25,15 +25,11 @@
 extern log4cplus::Logger logger;
 
 // Forward declaration for adapter classes.
-<<<<<<< HEAD
-namespace storm { namespace adapters{ class GmmxxAdapter; class EigenAdapter; } }
-
-=======
->>>>>>> 73315443
-namespace storm {
-namespace adapters{
-class GmmxxAdapter;
-}
+namespace storm { 
+	namespace adapters{ 
+		class GmmxxAdapter; 
+		class EigenAdapter; 
+	} 
 }
 
 namespace storm {
