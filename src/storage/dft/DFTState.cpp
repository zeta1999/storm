--- conflicted
+++ resolved
@@ -291,13 +291,6 @@
                     if (be->isColdBasicElement() && be->canFail()) {
                         // Add to failable BEs
                         mCurrentlyFailableBE.push_back(elem);
-<<<<<<< HEAD
-                        // Remove from not failable BEs
-                        auto it = std::find(mCurrentlyNotFailableBE.begin(), mCurrentlyNotFailableBE.end(), elem);
-                        STORM_LOG_ASSERT(it != mCurrentlyNotFailableBE.end(), "Element " << mDft.getElement(elem)->name() << " not found.");
-                        mCurrentlyNotFailableBE.erase(it);
-=======
->>>>>>> d95bb71f
                     }
                 } else if (mDft.getElement(elem)->isSpareGate() && !isActive(uses(elem))) {
                     propagateActivation(uses(elem));
