--- conflicted
+++ resolved
@@ -110,89 +110,7 @@
         
         template<>
         RationalFunction&& simplify(RationalFunction&& value);
-<<<<<<< HEAD
-#endif
-        
-=======
-
-#endif
-        
-        
-        template<typename ValueType>
-        bool ConstantsComparator<ValueType>::isOne(ValueType const& value) const {
-            return isOne(value);
-        }
-        
-        template<typename ValueType>
-        bool ConstantsComparator<ValueType>::isZero(ValueType const& value) const {
-            return isZero(value);
-        }
-        
-        template<typename ValueType>
-        bool ConstantsComparator<ValueType>::isEqual(ValueType const& value1, ValueType const& value2) const {
-            return value1 == value2;
-        }
-        
-        template<typename T>
-        bool ConstantsComparator<T>::isConstant(T const& value) const {
-            return isConstant(value);
-        }
-        
-        
-        ConstantsComparator<float>::ConstantsComparator() : precision(static_cast<float>(storm::settings::generalSettings().getPrecision())) {
-            // Intentionally left empty.
-        }
-        
-        ConstantsComparator<float>::ConstantsComparator(float precision) : precision(precision) {
-            // Intentionally left empty.
-        }
-        
-        bool ConstantsComparator<float>::isOne(float const& value) const {
-            return std::abs(value - one<float>()) <= precision;
-        }
-        
-        bool ConstantsComparator<float>::isZero(float const& value) const {
-            return std::abs(value) <= precision;
-        }
-        
-        bool ConstantsComparator<float>::isEqual(float const& value1, float const& value2) const {
-            return std::abs(value1 - value2) <= precision;
-        }
-        
-        bool ConstantsComparator<float>::isConstant(float const& value) const {
-            return true;
-        }
-        
-        ConstantsComparator<double>::ConstantsComparator() : precision(storm::settings::generalSettings().getPrecision()) {
-            // Intentionally left empty.
-        }
-        
-        ConstantsComparator<double>::ConstantsComparator(double precision) : precision(precision) {
-            // Intentionally left empty.
-        }
-        
-        bool ConstantsComparator<double>::isOne(double const& value) const {
-            return std::abs(value - one<double>()) <= precision;
-        }
-        
-        bool ConstantsComparator<double>::isZero(double const& value) const {
-            return std::abs(value) <= precision;
-        }
-        
-        bool ConstantsComparator<double>::isInfinity(double const& value) const {
-            return value == infinity<double>();
-        }
-        
-        bool ConstantsComparator<double>::isEqual(double const& value1, double const& value2) const {
-            return std::abs(value1 - value2) <= precision;
-        }
-        
-        bool ConstantsComparator<double>::isConstant(double const& value) const {
-            return true;
-        }
-        
->>>>>>> 707a4f50
-#ifdef STORM_HAVE_CARL
+
         template<>
         RationalFunction pow(RationalFunction const& value, uint_fast64_t exponent) {
             return carl::pow(value, exponent);
@@ -215,14 +133,8 @@
             value.simplify();
             return std::move(value);
         }
-<<<<<<< HEAD
 #endif
-
-=======
-#endif 
-        
-        
->>>>>>> 707a4f50
+        
         template<typename IndexType, typename ValueType>
         storm::storage::MatrixEntry<IndexType, ValueType> simplify(storm::storage::MatrixEntry<IndexType, ValueType> matrixEntry) {
             simplify(matrixEntry.getValue());
@@ -242,6 +154,10 @@
         }
         
         // Explicit instantiations.
+        template bool isOne(double const& value);
+        template bool isZero(double const& value);
+        template bool isConstant(double const& value);
+        
 		template double one();
 		template double zero();
 		template double infinity();
@@ -254,6 +170,10 @@
 		template storm::storage::MatrixEntry<storm::storage::sparse::state_type, double>& simplify(storm::storage::MatrixEntry<storm::storage::sparse::state_type, double>& matrixEntry);
 		template storm::storage::MatrixEntry<storm::storage::sparse::state_type, double>&& simplify(storm::storage::MatrixEntry<storm::storage::sparse::state_type, double>&& matrixEntry);
 
+        template bool isOne(float const& value);
+        template bool isZero(float const& value);
+        template bool isConstant(float const& value);
+        
 		template float one();
 		template float zero();
 		template float infinity();
@@ -266,6 +186,10 @@
 		template storm::storage::MatrixEntry<storm::storage::sparse::state_type, float>& simplify(storm::storage::MatrixEntry<storm::storage::sparse::state_type, float>& matrixEntry);
 		template storm::storage::MatrixEntry<storm::storage::sparse::state_type, float>&& simplify(storm::storage::MatrixEntry<storm::storage::sparse::state_type, float>&& matrixEntry);
         
+        template bool isOne(int const& value);
+        template bool isZero(int const& value);
+        template bool isConstant(int const& value);
+        
         template int one();
         template int zero();
         template int infinity();
@@ -279,13 +203,6 @@
         template storm::storage::MatrixEntry<storm::storage::sparse::state_type, int>&& simplify(storm::storage::MatrixEntry<storm::storage::sparse::state_type, int>&& matrixEntry);
         
 #ifdef STORM_HAVE_CARL
-<<<<<<< HEAD
-=======
-        template class ConstantsComparator<RationalFunction>;
-        template class ConstantsComparator<Polynomial>;
-        template class ConstantsComparator<Interval>;
-
->>>>>>> 707a4f50
         template RationalFunction one();
         template RationalFunction zero();
         template storm::RationalFunction infinity();
