--- conflicted
+++ resolved
@@ -89,14 +89,8 @@
     std::vector<std::shared_ptr<storm::logic::Formula>> parseFormulasForProgram(std::string const& inputString, storm::prism::Program const& program);
 
 
-<<<<<<< HEAD
-            
-    template<typename ValueType, storm::dd::DdType LibraryType = storm::dd::DdType::CUDD>
-    storm::storage::ModelFormulasPair buildSymbolicModel(storm::prism::Program const& program, std::vector<std::shared_ptr<storm::logic::Formula>> const& formulas) {
-=======
     template<typename ValueType, storm::dd::DdType LibraryType = storm::dd::DdType::CUDD>
     storm::storage::ModelFormulasPair buildSymbolicModel(storm::prism::Program const& program, std::vector<std::shared_ptr<const storm::logic::Formula>> const& formulas) {
->>>>>>> 6e59988a
         storm::storage::ModelFormulasPair result;
         storm::prism::Program translatedProgram;
 
@@ -116,13 +110,8 @@
                 options.buildCommandLabels = true;
             }
 
-<<<<<<< HEAD
-            storm::builder::ExplicitPrismModelBuilder<ValueType> builder;
-            result.model = builder.translateProgram(program, options);
-=======
             storm::builder::ExplicitPrismModelBuilder<ValueType> builder(program, options);
             result.model = builder.translate();
->>>>>>> 6e59988a
             translatedProgram = builder.getTranslatedProgram();
         } else if (settings.getEngine() == storm::settings::modules::GeneralSettings::Engine::Dd || settings.getEngine() == storm::settings::modules::GeneralSettings::Engine::Hybrid) {
             typename storm::builder::DdPrismModelBuilder<LibraryType>::Options options;
