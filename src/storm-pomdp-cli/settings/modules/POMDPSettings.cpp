--- conflicted
+++ resolved
@@ -41,22 +41,10 @@
                 this->addOption(storm::settings::OptionBuilder(moduleName, fscmode, false, "Sets the way the pMC is obtained").addArgument(storm::settings::ArgumentBuilder::createStringArgument("type", "type name").addValidatorString(ArgumentValidatorFactory::createMultipleChoiceValidator(fscModes)).setDefaultValueString("standard").build()).build());
                 this->addOption(storm::settings::OptionBuilder(moduleName, transformBinaryOption, false, "Transforms the pomdp to a binary pomdp.").build());
                 this->addOption(storm::settings::OptionBuilder(moduleName, transformSimpleOption, false, "Transforms the pomdp to a binary and simple pomdp.").build());
-<<<<<<< HEAD
-                this->addOption(storm::settings::OptionBuilder(moduleName, gridApproximationOption, false,
-                                                               "Analyze the POMDP using grid approximation.").addArgument(
-                        storm::settings::ArgumentBuilder::createUnsignedIntegerArgument("resolution",
-                                                                                        "the resolution of the grid").setDefaultValueUnsignedInteger(
-                                10).addValidatorUnsignedInteger(
-                                storm::settings::ArgumentValidatorFactory::createUnsignedGreaterValidator(
-                                        0)).build()).build());
-
-                this->addOption(storm::settings::OptionBuilder(moduleName, memlessSearchOption, false, "Search for a qualitative memoryless scheuler").addArgument(storm::settings::ArgumentBuilder::createStringArgument("method", "method name").addValidatorString(ArgumentValidatorFactory::createMultipleChoiceValidator(memlessSearchMethods)).setDefaultValueString("none").build()).build());
-
-=======
                 this->addOption(storm::settings::OptionBuilder(moduleName, gridApproximationOption, false,"Analyze the POMDP using grid approximation.").addArgument(storm::settings::ArgumentBuilder::createUnsignedIntegerArgument("resolution","the resolution of the grid").setDefaultValueUnsignedInteger(10).addValidatorUnsignedInteger(storm::settings::ArgumentValidatorFactory::createUnsignedGreaterValidator(0)).build()).build());
                 this->addOption(storm::settings::OptionBuilder(moduleName, limitBeliefExplorationOption, false,"Sets whether to early in the belief space exploration if upper and lower bound are close").addArgument(
                         storm::settings::ArgumentBuilder::createDoubleArgument("threshold","the difference between upper and lower bound when to stop").setDefaultValueDouble(0.0).addValidatorDouble(storm::settings::ArgumentValidatorFactory::createDoubleRangeValidatorIncluding(0,1)).build()).build());
->>>>>>> 94b93f01
+                this->addOption(storm::settings::OptionBuilder(moduleName, memlessSearchOption, false, "Search for a qualitative memoryless scheuler").addArgument(storm::settings::ArgumentBuilder::createStringArgument("method", "method name").addValidatorString(ArgumentValidatorFactory::createMultipleChoiceValidator(memlessSearchMethods)).setDefaultValueString("none").build()).build());
             }
 
             bool POMDPSettings::isExportToParametricSet() const {
@@ -91,21 +79,19 @@
                 return this->getOption(gridApproximationOption).getArgumentByName("resolution").getValueAsUnsignedInteger();
             }
 
-<<<<<<< HEAD
             bool POMDPSettings::isMemlessSearchSet() const {
                 return this->getOption(memlessSearchOption).getHasOptionBeenSet();
             }
 
             std::string POMDPSettings::getMemlessSearchMethod() const {
                 return this->getOption(memlessSearchOption).getArgumentByName("method").getValueAsString();
-=======
+
             bool POMDPSettings::isLimitExplorationSet() const {
                 return this->getOption(limitBeliefExplorationOption).getHasOptionBeenSet();
             }
 
             double POMDPSettings::getExplorationThreshold() const {
                 return this->getOption(limitBeliefExplorationOption).getArgumentByName("threshold").getValueAsDouble();
->>>>>>> 94b93f01
             }
 
             uint64_t POMDPSettings::getMemoryBound() const {
