#include "storm/utility/initialize.h"

#include "storm/settings/modules/GeneralSettings.h"
#include "storm/settings/modules/DebugSettings.h"
#include "storm-pomdp-cli/settings/modules/POMDPSettings.h"
#include "storm-pomdp-cli/settings/modules/GridApproximationSettings.h"
#include "storm-pomdp-cli/settings/modules/QualitativePOMDPAnalysisSettings.h"
#include "storm-pomdp-cli/settings/PomdpSettings.h"
#include "storm/analysis/GraphConditions.h"

#include "storm-cli-utilities/cli.h"
#include "storm-cli-utilities/model-handling.h"

#include "storm-pomdp/transformer/KnownProbabilityTransformer.h"
#include "storm-pomdp/transformer/ApplyFiniteSchedulerToPomdp.h"
#include "storm-pomdp/transformer/GlobalPOMDPSelfLoopEliminator.h"
#include "storm-pomdp/transformer/GlobalPomdpMecChoiceEliminator.h"
#include "storm-pomdp/transformer/PomdpMemoryUnfolder.h"
#include "storm-pomdp/transformer/BinaryPomdpTransformer.h"
#include "storm-pomdp/transformer/MakePOMDPCanonic.h"
#include "storm-pomdp/analysis/UniqueObservationStates.h"
#include "storm-pomdp/analysis/QualitativeAnalysis.h"
#include "storm-pomdp/modelchecker/ApproximatePOMDPModelchecker.h"
#include "storm-pomdp/analysis/FormulaInformation.h"
#include "storm-pomdp/analysis/MemlessStrategySearchQualitative.h"
#include "storm-pomdp/analysis/QualitativeStrategySearchNaive.h"
//
//template<typename ValueType>
//bool extractTargetAndSinkObservationSets(std::shared_ptr<storm::models::sparse::Pomdp<ValueType>> const& pomdp, storm::logic::Formula const& subformula, std::set<uint32_t>& targetObservationSet, storm::storage::BitVector&  targetStates, storm::storage::BitVector&  badStates) {
//    //TODO refactor (use model checker to determine the states, then transform into observations).
//    //TODO rename into appropriate function name.
//    bool validFormula = false;
//    if (subformula.isEventuallyFormula()) {
//        storm::logic::EventuallyFormula const &eventuallyFormula = subformula.asEventuallyFormula();
//        storm::logic::Formula const &subformula2 = eventuallyFormula.getSubformula();
//        if (subformula2.isAtomicLabelFormula()) {
//            storm::logic::AtomicLabelFormula const &alFormula = subformula2.asAtomicLabelFormula();
//            validFormula = true;
//            std::string targetLabel = alFormula.getLabel();
//            auto labeling = pomdp->getStateLabeling();
//            for (size_t state = 0; state < pomdp->getNumberOfStates(); ++state) {
//                if (labeling.getStateHasLabel(targetLabel, state)) {
//                    targetObservationSet.insert(pomdp->getObservation(state));
//                    targetStates.set(state);
//                }
//            }
//        } else if (subformula2.isAtomicExpressionFormula()) {
//            validFormula = true;
//            std::stringstream stream;
//            stream << subformula2.asAtomicExpressionFormula().getExpression();
//            storm::logic::AtomicLabelFormula formula3 = storm::logic::AtomicLabelFormula(stream.str());
//            std::string targetLabel = formula3.getLabel();
//            auto labeling = pomdp->getStateLabeling();
//            for (size_t state = 0; state < pomdp->getNumberOfStates(); ++state) {
//                if (labeling.getStateHasLabel(targetLabel, state)) {
//                    targetObservationSet.insert(pomdp->getObservation(state));
//                    targetStates.set(state);
//                }
//            }
//        }
//    } else if (subformula.isUntilFormula()) {
//        storm::logic::UntilFormula const &untilFormula = subformula.asUntilFormula();
//        storm::logic::Formula const &subformula1 = untilFormula.getLeftSubformula();
//        if (subformula1.isAtomicLabelFormula()) {
//            storm::logic::AtomicLabelFormula const &alFormula = subformula1.asAtomicLabelFormula();
//            std::string targetLabel = alFormula.getLabel();
//            auto labeling = pomdp->getStateLabeling();
//            for (size_t state = 0; state < pomdp->getNumberOfStates(); ++state) {
//                if (!labeling.getStateHasLabel(targetLabel, state)) {
//                    badStates.set(state);
//                }
//            }
//        } else if (subformula1.isAtomicExpressionFormula()) {
//            std::stringstream stream;
//            stream << subformula1.asAtomicExpressionFormula().getExpression();
//            storm::logic::AtomicLabelFormula formula3 = storm::logic::AtomicLabelFormula(stream.str());
//            std::string targetLabel = formula3.getLabel();
//            auto labeling = pomdp->getStateLabeling();
//            for (size_t state = 0; state < pomdp->getNumberOfStates(); ++state) {
//                if (!labeling.getStateHasLabel(targetLabel, state)) {
//                    badStates.set(state);
//                }
//            }
//        } else {
//            return false;
//        }
//        storm::logic::Formula const &subformula2 = untilFormula.getRightSubformula();
//        if (subformula2.isAtomicLabelFormula()) {
//            storm::logic::AtomicLabelFormula const &alFormula = subformula2.asAtomicLabelFormula();
//            validFormula = true;
//            std::string targetLabel = alFormula.getLabel();
//            auto labeling = pomdp->getStateLabeling();
//            for (size_t state = 0; state < pomdp->getNumberOfStates(); ++state) {
//                if (labeling.getStateHasLabel(targetLabel, state)) {
//                    targetObservationSet.insert(pomdp->getObservation(state));
//                    targetStates.set(state);
//                }
//
//            }
//        } else if (subformula2.isAtomicExpressionFormula()) {
//            validFormula = true;
//            std::stringstream stream;
//            stream << subformula2.asAtomicExpressionFormula().getExpression();
//            storm::logic::AtomicLabelFormula formula3 = storm::logic::AtomicLabelFormula(stream.str());
//            std::string targetLabel = formula3.getLabel();
//            auto labeling = pomdp->getStateLabeling();
//            for (size_t state = 0; state < pomdp->getNumberOfStates(); ++state) {
//                if (labeling.getStateHasLabel(targetLabel, state)) {
//                    targetObservationSet.insert(pomdp->getObservation(state));
//                    targetStates.set(state);
//                }
//
//            }
//        }
//    }
//    return validFormula;
//}
//
template<typename ValueType>
std::set<uint32_t> extractObservations(storm::models::sparse::Pomdp<ValueType> const& pomdp, storm::storage::BitVector const& states) {
    // TODO move.
    std::set<uint32_t> observations;
    for(auto state : states) {
        observations.insert(pomdp.getObservation(state));
    }
    return observations;
}
//
///*!
// * Entry point for the pomdp backend.
// *
// * @param argc The argc argument of main().
// * @param argv The argv argument of main().
// * @return Return code, 0 if successfull, not 0 otherwise.
// */
//int main(const int argc, const char** argv) {
//    //try {
//        storm::utility::setUp();
//        storm::cli::printHeader("Storm-pomdp", argc, argv);
//        initializeSettings();
//
//        bool optionsCorrect = storm::cli::parseOptions(argc, argv);
//        if (!optionsCorrect) {
//            return -1;
//        }
//        storm::cli::setUrgentOptions();
//
//        auto const& coreSettings = storm::settings::getModule<storm::settings::modules::CoreSettings>();
//        auto const& pomdpSettings = storm::settings::getModule<storm::settings::modules::POMDPSettings>();
//        auto const& ioSettings = storm::settings::getModule<storm::settings::modules::IOSettings>();
//        auto const &general = storm::settings::getModule<storm::settings::modules::GeneralSettings>();
//        auto const &debug = storm::settings::getModule<storm::settings::modules::DebugSettings>();
//        auto const& pomdpQualSettings = storm::settings::getModule<storm::settings::modules::QualitativePOMDPAnalysisSettings>();
//
//        if (general.isVerboseSet()) {
//            storm::utility::setLogLevel(l3pp::LogLevel::INFO);
//        }
//        if (debug.isDebugSet()) {
//            storm::utility::setLogLevel(l3pp::LogLevel::DEBUG);
//        }
//        if (debug.isTraceSet()) {
//            storm::utility::setLogLevel(l3pp::LogLevel::TRACE);
//        }
//        if (debug.isLogfileSet()) {
//            storm::utility::initializeFileLogging();
//        }
//
//        // For several engines, no model building step is performed, but the verification is started right away.
//        storm::settings::modules::CoreSettings::Engine engine = coreSettings.getEngine();
//
//        storm::cli::SymbolicInput symbolicInput = storm::cli::parseAndPreprocessSymbolicInput();
//        // We should not export here if we are going to do some processing first.
//        auto model = storm::cli::buildPreprocessExportModelWithValueTypeAndDdlib<storm::dd::DdType::Sylvan, double>(symbolicInput, engine);
//        STORM_LOG_THROW(model && model->getType() == storm::models::ModelType::Pomdp, storm::exceptions::WrongFormatException, "Expected a POMDP.");
//        std::shared_ptr<storm::models::sparse::Pomdp<storm::RationalNumber>> pomdp = model->template as<storm::models::sparse::Pomdp<storm::RationalNumber>>();
//        storm::transformer::MakePOMDPCanonic<storm::RationalNumber> makeCanonic(*pomdp);
//        pomdp = makeCanonic.transform();
//
//        std::shared_ptr<storm::logic::Formula const> formula;
//        if (!symbolicInput.properties.empty()) {
//            formula = symbolicInput.properties.front().getRawFormula();
//            STORM_PRINT_AND_LOG("Analyzing property '" << *formula << "'" << std::endl);
//            STORM_LOG_WARN_COND(symbolicInput.properties.size() == 1, "There is currently no support for multiple properties. All other properties will be ignored.");
//        }
//
//        if (pomdpSettings.isAnalyzeUniqueObservationsSet()) {
//            STORM_PRINT_AND_LOG("Analyzing states with unique observation ..." << std::endl);
//            storm::analysis::UniqueObservationStates<double> uniqueAnalysis(*pomdp);
//            std::cout << uniqueAnalysis.analyse() << std::endl;
//        }
//
//        if (formula) {
//            storm::logic::ProbabilityOperatorFormula const &probFormula = formula->asProbabilityOperatorFormula();
//            storm::logic::Formula const &subformula1 = probFormula.getSubformula();
//
//
//            if (formula->isProbabilityOperatorFormula()) {
//                boost::optional<storm::storage::BitVector> prob1States;
//                boost::optional<storm::storage::BitVector> prob0States;
//                if (pomdpSettings.isSelfloopReductionSet() && !storm::solver::minimize(formula->asProbabilityOperatorFormula().getOptimalityType())) {
//                    STORM_PRINT_AND_LOG("Eliminating self-loop choices ...");
//                    uint64_t oldChoiceCount = pomdp->getNumberOfChoices();
//                    storm::transformer::GlobalPOMDPSelfLoopEliminator<double> selfLoopEliminator(*pomdp);
//                    pomdp = selfLoopEliminator.transform();
//                    STORM_PRINT_AND_LOG(oldChoiceCount - pomdp->getNumberOfChoices() << " choices eliminated through self-loop elimination." << std::endl);
//=======

#include "storm/api/storm.h"
#include "storm/modelchecker/results/ExplicitQuantitativeCheckResult.h"
#include "storm/modelchecker/results/ExplicitQualitativeCheckResult.h"
#include "storm/utility/NumberTraits.h"
#include "storm/utility/Stopwatch.h"
#include "storm/utility/SignalHandler.h"
#include "storm/utility/NumberTraits.h"

#include "storm/exceptions/UnexpectedException.h"
#include "storm/exceptions/NotSupportedException.h"

#include <typeinfo>

namespace storm {
    namespace pomdp {
        namespace cli {
            
            /// Perform preprocessings based on the graph structure (if requested or necessary). Return true, if some preprocessing has been done
            template<typename ValueType, storm::dd::DdType DdType>
            bool performPreprocessing(std::shared_ptr<storm::models::sparse::Pomdp<ValueType>>& pomdp, storm::pomdp::analysis::FormulaInformation& formulaInfo, storm::logic::Formula const& formula) {
                auto const& pomdpSettings = storm::settings::getModule<storm::settings::modules::POMDPSettings>();
                bool preprocessingPerformed = false;
                if (pomdpSettings.isSelfloopReductionSet()) {
                    bool apply = formulaInfo.isNonNestedReachabilityProbability() && formulaInfo.maximize();
                    apply = apply || (formulaInfo.isNonNestedExpectedRewardFormula() && formulaInfo.minimize());
                    if (apply) {
                        STORM_PRINT_AND_LOG("Eliminating self-loop choices ...");
                        uint64_t oldChoiceCount = pomdp->getNumberOfChoices();
                        storm::transformer::GlobalPOMDPSelfLoopEliminator<ValueType> selfLoopEliminator(*pomdp);
                        pomdp = selfLoopEliminator.transform();
                        STORM_PRINT_AND_LOG(oldChoiceCount - pomdp->getNumberOfChoices() << " choices eliminated through self-loop elimination." << std::endl);
                        preprocessingPerformed = true;
                    }
                }
                if (pomdpSettings.isQualitativeReductionSet() && formulaInfo.isNonNestedReachabilityProbability()) {
                    storm::analysis::QualitativeAnalysis<ValueType> qualitativeAnalysis(*pomdp);
                    STORM_PRINT_AND_LOG("Computing states with probability 0 ...");
                    storm::storage::BitVector prob0States = qualitativeAnalysis.analyseProb0(formula.asProbabilityOperatorFormula());
                    std::cout << prob0States << std::endl;
                    STORM_PRINT_AND_LOG(" done." << std::endl);
                    STORM_PRINT_AND_LOG("Computing states with probability 1 ...");
                    storm::storage::BitVector  prob1States = qualitativeAnalysis.analyseProb1(formula.asProbabilityOperatorFormula());
                    std::cout << prob1States << std::endl;
                    STORM_PRINT_AND_LOG(" done." << std::endl);
                    storm::pomdp::transformer::KnownProbabilityTransformer<ValueType> kpt = storm::pomdp::transformer::KnownProbabilityTransformer<ValueType>();
                    pomdp = kpt.transform(*pomdp, prob0States, prob1States);
                    // Update formulaInfo to changes from Preprocessing
                    formulaInfo.updateTargetStates(*pomdp, std::move(prob1States));
                    formulaInfo.updateSinkStates(*pomdp, std::move(prob0States));
                    preprocessingPerformed = true;
                }
                return preprocessingPerformed;
            }
            
            template<typename ValueType>
            void printResult(ValueType const& lowerBound, ValueType const& upperBound) {
                if (lowerBound == upperBound) {
                    STORM_PRINT_AND_LOG(lowerBound);
                } else {
                    STORM_PRINT_AND_LOG("[" << lowerBound << ", " << upperBound << "] (width=" << ValueType(upperBound - lowerBound) << ")");
                }
                if (storm::NumberTraits<ValueType>::IsExact) {
                    STORM_PRINT_AND_LOG(" (approx. ");
                    printResult(storm::utility::convertNumber<double>(lowerBound), storm::utility::convertNumber<double>(upperBound));
                    STORM_PRINT_AND_LOG(")");
                }
            }

            template<typename ValueType>
            void performQualitativeAnalysis(std::shared_ptr<storm::models::sparse::Pomdp<ValueType>> const& pomdp, storm::pomdp::analysis::FormulaInformation const& formulaInfo, storm::logic::Formula const& formula) {
                auto const& pomdpSettings = storm::settings::getModule<storm::settings::modules::POMDPSettings>();
                auto const& qualSettings = storm::settings::getModule<storm::settings::modules::QualitativePOMDPAnalysisSettings>();

                STORM_LOG_THROW(formulaInfo.isNonNestedReachabilityProbability(), storm::exceptions::NotSupportedException, "Qualitative memoryless scheduler search is not implemented for this property type.");

                STORM_LOG_TRACE("Run qualitative preprocessing...");
                storm::analysis::QualitativeAnalysis<ValueType> qualitativeAnalysis(*pomdp);
                // After preprocessing, this might be done cheaper.
                storm::storage::BitVector targetStates = qualitativeAnalysis.analyseProb1(formula.asProbabilityOperatorFormula());
                STORM_LOG_TRACE("target states: "  << targetStates);
                storm::storage::BitVector surelyNotAlmostSurelyReachTarget = qualitativeAnalysis.analyseProbSmaller1(formula.asProbabilityOperatorFormula());
                std::set<uint32_t> targetObservationSet = extractObservations(*pomdp, targetStates);

                storm::expressions::ExpressionManager expressionManager;
                std::shared_ptr<storm::utility::solver::SmtSolverFactory> smtSolverFactory = std::make_shared<storm::utility::solver::Z3SmtSolverFactory>();

                uint64_t lookahead = qualSettings.getLookahead();
                if (lookahead == 0) {
                    lookahead = pomdp->getNumberOfStates();
                }
                storm::pomdp::MemlessSearchOptions options;

                options.onlyDeterministicStrategies = qualSettings.isOnlyDeterministicSet();
                uint64_t loglevel = 0;
                // TODO a big ugly, but we have our own loglevels.
                if(storm::utility::getLogLevel() == l3pp::LogLevel::INFO) {
                    loglevel = 1;
                }
                else if(storm::utility::getLogLevel() == l3pp::LogLevel::DEBUG) {
                    loglevel = 2;
                }
                else if(storm::utility::getLogLevel() == l3pp::LogLevel::TRACE) {
                    loglevel = 3;
                }
                options.setDebugLevel(loglevel);

                if (qualSettings.isExportSATCallsSet()) {
                    options.setExportSATCalls(qualSettings.getExportSATCallsPath());
                }

                if (storm::utility::graph::checkIfECWithChoiceExists(pomdp->getTransitionMatrix(), pomdp->getBackwardTransitions(), ~targetStates & ~surelyNotAlmostSurelyReachTarget, storm::storage::BitVector(pomdp->getNumberOfChoices(), true))) {
                    options.lookaheadRequired = true;
                    STORM_LOG_DEBUG("Lookahead required.");
                } else {
                    options.lookaheadRequired = false;
                    STORM_LOG_DEBUG("No lookahead required.");
                }

                STORM_LOG_TRACE("target states: "  << targetStates);
                if (pomdpSettings.getMemlessSearchMethod() == "ccd-memless") {
                    storm::pomdp::QualitativeStrategySearchNaive<ValueType> memlessSearch(*pomdp, targetObservationSet, targetStates, surelyNotAlmostSurelyReachTarget, smtSolverFactory);
                    if (qualSettings.isWinningRegionSet()) {
                        STORM_LOG_ERROR("Computing winning regions is not supported by ccd-memless.");
                    } else {
                        memlessSearch.analyzeForInitialStates(lookahead);
                    }
                } else if (pomdpSettings.getMemlessSearchMethod() == "iterative") {
                    storm::pomdp::MemlessStrategySearchQualitative<ValueType> search(*pomdp, targetObservationSet, targetStates, surelyNotAlmostSurelyReachTarget, smtSolverFactory, options);
                    if (qualSettings.isWinningRegionSet()) {
                        search.findNewStrategyForSomeState(lookahead);
                    } else {
                        search.analyzeForInitialStates(lookahead);
                    }
                    search.finalizeStatistics();
                    search.getStatistics().print();
                } else {
                    STORM_LOG_ERROR("This method is not implemented.");
                }
            }
            
            template<typename ValueType, storm::dd::DdType DdType>
            bool performAnalysis(std::shared_ptr<storm::models::sparse::Pomdp<ValueType>> const& pomdp, storm::pomdp::analysis::FormulaInformation const& formulaInfo, storm::logic::Formula const& formula) {
                auto const& pomdpSettings = storm::settings::getModule<storm::settings::modules::POMDPSettings>();
                bool analysisPerformed = false;
                if (pomdpSettings.isGridApproximationSet()) {
                    STORM_PRINT_AND_LOG("Applying grid approximation... ");
                    auto const& gridSettings = storm::settings::getModule<storm::settings::modules::GridApproximationSettings>();
                    typename storm::pomdp::modelchecker::ApproximatePOMDPModelchecker<storm::models::sparse::Pomdp<ValueType>>::Options options;
                    options.initialGridResolution = gridSettings.getGridResolution();
                    options.explorationThreshold = storm::utility::convertNumber<ValueType>(gridSettings.getExplorationThreshold());
                    options.doRefinement = gridSettings.isRefineSet();
                    options.refinementPrecision = storm::utility::convertNumber<ValueType>(gridSettings.getRefinementPrecision());
                    options.numericPrecision = storm::utility::convertNumber<ValueType>(gridSettings.getNumericPrecision());
                    options.cacheSubsimplices = gridSettings.isCacheSimplicesSet();
                    if (gridSettings.isUnfoldBeliefMdpSizeThresholdSet()) {
                        options.beliefMdpSizeThreshold = gridSettings.getUnfoldBeliefMdpSizeThreshold();
                    }
                    if (storm::NumberTraits<ValueType>::IsExact) {
                        if (gridSettings.isNumericPrecisionSetFromDefault()) {
                            STORM_LOG_WARN_COND(storm::utility::isZero(options.numericPrecision), "Setting numeric precision to zero because exact arithmethic is used.");
                            options.numericPrecision = storm::utility::zero<ValueType>();
                        } else {
                            STORM_LOG_WARN_COND(storm::utility::isZero(options.numericPrecision), "A non-zero numeric precision was set although exact arithmethic is used. Results might be inexact.");
                        }
                    }
                    storm::pomdp::modelchecker::ApproximatePOMDPModelchecker<storm::models::sparse::Pomdp<ValueType>> checker(*pomdp, options);
                    auto result = checker.check(formula);
                    checker.printStatisticsToStream(std::cout);
                    if (storm::utility::resources::isTerminate()) {
                        STORM_PRINT_AND_LOG("\nResult till abort: ")
                    } else {
                        STORM_PRINT_AND_LOG("\nResult: ")
                    }
                    printResult(result.lowerBound, result.upperBound);
                    STORM_PRINT_AND_LOG(std::endl);
                    analysisPerformed = true;
                }
                if (pomdpSettings.isMemlessSearchSet()) {
                    performQualitativeAnalysis(pomdp, formulaInfo, formula);
                    analysisPerformed = true;

                }
                if (pomdpSettings.isCheckFullyObservableSet()) {
                    STORM_PRINT_AND_LOG("Analyzing the formula on the fully observable MDP ... ");
                    auto resultPtr = storm::api::verifyWithSparseEngine<ValueType>(pomdp->template as<storm::models::sparse::Mdp<ValueType>>(), storm::api::createTask<ValueType>(formula.asSharedPointer(), true));
                    if (resultPtr) {
                        auto result = resultPtr->template asExplicitQuantitativeCheckResult<ValueType>();
                        result.filter(storm::modelchecker::ExplicitQualitativeCheckResult(pomdp->getInitialStates()));
                        if (storm::utility::resources::isTerminate()) {
                            STORM_PRINT_AND_LOG("\nResult till abort: ")
                        } else {
                            STORM_PRINT_AND_LOG("\nResult: ")
                        }
                        printResult(result.getMin(), result.getMax());
                        STORM_PRINT_AND_LOG(std::endl);
                    } else {
                        STORM_PRINT_AND_LOG("\nResult: Not available." << std::endl);
                    }
                    analysisPerformed = true;
                }
                return analysisPerformed;
            }
            
            
            template<typename ValueType, storm::dd::DdType DdType>
            bool performTransformation(std::shared_ptr<storm::models::sparse::Pomdp<ValueType>>& pomdp, storm::logic::Formula const& formula) {
                auto const& pomdpSettings = storm::settings::getModule<storm::settings::modules::POMDPSettings>();
                bool transformationPerformed = false;
                bool memoryUnfolded = false;
                if (pomdpSettings.getMemoryBound() > 1) {
                    STORM_PRINT_AND_LOG("Computing the unfolding for memory bound " << pomdpSettings.getMemoryBound() << " and memory pattern '" << storm::storage::toString(pomdpSettings.getMemoryPattern()) << "' ...");
                    storm::storage::PomdpMemory memory = storm::storage::PomdpMemoryBuilder().build(pomdpSettings.getMemoryPattern(), pomdpSettings.getMemoryBound());
                    std::cout << memory.toString() << std::endl;
                    storm::transformer::PomdpMemoryUnfolder<ValueType> memoryUnfolder(*pomdp, memory);
                    pomdp = memoryUnfolder.transform();
                    STORM_PRINT_AND_LOG(" done." << std::endl);
                    pomdp->printModelInformationToStream(std::cout);
                    transformationPerformed = true;
                    memoryUnfolded = true;
                }
        
                // From now on the pomdp is considered memoryless
        
                if (pomdpSettings.isMecReductionSet()) {
                    STORM_PRINT_AND_LOG("Eliminating mec choices ...");
                    // Note: Elimination of mec choices only preserves memoryless schedulers.
                    uint64_t oldChoiceCount = pomdp->getNumberOfChoices();
                    storm::transformer::GlobalPomdpMecChoiceEliminator<ValueType> mecChoiceEliminator(*pomdp);
                    pomdp = mecChoiceEliminator.transform(formula);
                    STORM_PRINT_AND_LOG(" done." << std::endl);
                    STORM_PRINT_AND_LOG(oldChoiceCount - pomdp->getNumberOfChoices() << " choices eliminated through MEC choice elimination." << std::endl);
                    pomdp->printModelInformationToStream(std::cout);
                    transformationPerformed = true;
                }
        
                if (pomdpSettings.isTransformBinarySet() || pomdpSettings.isTransformSimpleSet()) {
                    if (pomdpSettings.isTransformSimpleSet()) {
                        STORM_PRINT_AND_LOG("Transforming the POMDP to a simple POMDP.");
                        pomdp = storm::transformer::BinaryPomdpTransformer<ValueType>().transform(*pomdp, true);
                    } else {
                        STORM_PRINT_AND_LOG("Transforming the POMDP to a binary POMDP.");
                        pomdp = storm::transformer::BinaryPomdpTransformer<ValueType>().transform(*pomdp, false);
                    }
                    pomdp->printModelInformationToStream(std::cout);
                    STORM_PRINT_AND_LOG(" done." << std::endl);
                    transformationPerformed = true;
                }
        
                if (pomdpSettings.isExportToParametricSet()) {
                    STORM_PRINT_AND_LOG("Transforming memoryless POMDP to pMC...");
                    storm::transformer::ApplyFiniteSchedulerToPomdp<ValueType> toPMCTransformer(*pomdp);
                    std::string transformMode = pomdpSettings.getFscApplicationTypeString();
                    auto pmc = toPMCTransformer.transform(storm::transformer::parsePomdpFscApplicationMode(transformMode));
                    STORM_PRINT_AND_LOG(" done." << std::endl);
                    pmc->printModelInformationToStream(std::cout);
                    STORM_PRINT_AND_LOG("Simplifying pMC...");
                    //if (generalSettings.isBisimulationSet()) {
                    pmc = storm::api::performBisimulationMinimization<storm::RationalFunction>(pmc->template as<storm::models::sparse::Dtmc<storm::RationalFunction>>(),{formula.asSharedPointer()}, storm::storage::BisimulationType::Strong)->template as<storm::models::sparse::Dtmc<storm::RationalFunction>>();
        
                    //}
                    STORM_PRINT_AND_LOG(" done." << std::endl);
                    pmc->printModelInformationToStream(std::cout);
                    STORM_PRINT_AND_LOG("Exporting pMC...");
                    storm::analysis::ConstraintCollector<storm::RationalFunction> constraints(*pmc);
                    auto const& parameterSet = constraints.getVariables();
                    std::vector<storm::RationalFunctionVariable> parameters(parameterSet.begin(), parameterSet.end());
                    std::vector<std::string> parameterNames;
                    for (auto const& parameter : parameters) {
                        parameterNames.push_back(parameter.name());
                    }
                    storm::api::exportSparseModelAsDrn(pmc, pomdpSettings.getExportToParametricFilename(), parameterNames);
                    STORM_PRINT_AND_LOG(" done." << std::endl);
                    transformationPerformed = true;
                }
                if (transformationPerformed && !memoryUnfolded) {
                    STORM_PRINT_AND_LOG("Implicitly assumed restriction to memoryless schedulers for at least one transformation." << std::endl);
                }
                return transformationPerformed;
            }
            
            template<typename ValueType, storm::dd::DdType DdType>
            void processOptionsWithValueTypeAndDdLib(storm::cli::SymbolicInput const& symbolicInput, storm::cli::ModelProcessingInformation const& mpi) {
                auto const& pomdpSettings = storm::settings::getModule<storm::settings::modules::POMDPSettings>();
                
                auto model = storm::cli::buildPreprocessExportModelWithValueTypeAndDdlib<DdType, ValueType>(symbolicInput, mpi);
                if (!model) {
                    STORM_PRINT_AND_LOG("No input model given." << std::endl);
                    return;
                }
                STORM_LOG_THROW(model->getType() == storm::models::ModelType::Pomdp && model->isSparseModel(), storm::exceptions::WrongFormatException, "Expected a POMDP in sparse representation.");
            
                std::shared_ptr<storm::models::sparse::Pomdp<ValueType>> pomdp = model->template as<storm::models::sparse::Pomdp<ValueType>>();
<<<<<<< HEAD
                storm::transformer::MakePOMDPCanonic<ValueType> makeCanonic(*pomdp);
                pomdp = makeCanonic.transform();

=======
                if (!pomdpSettings.isNoCanonicSet()) {
                    storm::transformer::MakePOMDPCanonic<ValueType> makeCanonic(*pomdp);
                    pomdp = makeCanonic.transform();
                }
                
>>>>>>> 5f2a598f
                std::shared_ptr<storm::logic::Formula const> formula;
                if (!symbolicInput.properties.empty()) {
                    formula = symbolicInput.properties.front().getRawFormula();
                    STORM_PRINT_AND_LOG("Analyzing property '" << *formula << "'" << std::endl);
                    STORM_LOG_WARN_COND(symbolicInput.properties.size() == 1, "There is currently no support for multiple properties. All other properties will be ignored.");
                }
            
                if (pomdpSettings.isAnalyzeUniqueObservationsSet()) {
                    STORM_PRINT_AND_LOG("Analyzing states with unique observation ..." << std::endl);
                    storm::analysis::UniqueObservationStates<ValueType> uniqueAnalysis(*pomdp);
                    std::cout << uniqueAnalysis.analyse() << std::endl;
                }
            
                if (formula) {
                    auto formulaInfo = storm::pomdp::analysis::getFormulaInformation(*pomdp, *formula);
                    STORM_LOG_THROW(!formulaInfo.isUnsupported(), storm::exceptions::InvalidPropertyException, "The formula '" << *formula << "' is not supported by storm-pomdp.");
                    
                    storm::utility::Stopwatch sw(true);
                    // Note that formulaInfo contains state-based information which potentially needs to be updated during preprocessing
                    if (performPreprocessing<ValueType, DdType>(pomdp, formulaInfo, *formula)) {
                        sw.stop();
                        STORM_PRINT_AND_LOG("Time for graph-based POMDP (pre-)processing: " << sw << "s." << std::endl);
                        pomdp->printModelInformationToStream(std::cout);
                    }

                    sw.restart();
                    if (performTransformation<ValueType, DdType>(pomdp, *formula)) {
                        sw.stop();
                        STORM_PRINT_AND_LOG("Time for POMDP transformation(s): " << sw << "s." << std::endl);
                    }
                    
                    sw.restart();
                    if (performAnalysis<ValueType, DdType>(pomdp, formulaInfo, *formula)) {
                        sw.stop();
                        STORM_PRINT_AND_LOG("Time for POMDP analysis: " << sw << "s." << std::endl);
                    }
                    

                } else {
                    STORM_LOG_WARN("Nothing to be done. Did you forget to specify a formula?");
                }
            
            }
            
            template <storm::dd::DdType DdType>
            void processOptionsWithDdLib(storm::cli::SymbolicInput const& symbolicInput, storm::cli::ModelProcessingInformation const& mpi) {
                STORM_LOG_ERROR_COND(mpi.buildValueType == mpi.verificationValueType, "Build value type differs from verification value type. Will ignore Verification value type.");
                switch (mpi.buildValueType) {
                    case storm::cli::ModelProcessingInformation::ValueType::FinitePrecision:
                        processOptionsWithValueTypeAndDdLib<double, DdType>(symbolicInput, mpi);
                        break;
                    case storm::cli::ModelProcessingInformation::ValueType::Exact:
                        STORM_LOG_THROW(DdType == storm::dd::DdType::Sylvan, storm::exceptions::UnexpectedException, "Exact arithmetic is only supported with Dd library Sylvan.");
                        processOptionsWithValueTypeAndDdLib<storm::RationalNumber, storm::dd::DdType::Sylvan>(symbolicInput, mpi);
                        break;
                    default:
                        STORM_LOG_THROW(false, storm::exceptions::UnexpectedException, "Unexpected ValueType for model building.");
                }
            }
            
            void processOptions() {
                auto symbolicInput = storm::cli::parseSymbolicInput();
                storm::cli::ModelProcessingInformation mpi;
                std::tie(symbolicInput, mpi) = storm::cli::preprocessSymbolicInput(symbolicInput);
                switch (mpi.ddType) {
                    case storm::dd::DdType::CUDD:
                        processOptionsWithDdLib<storm::dd::DdType::CUDD>(symbolicInput, mpi);
                        break;
                    case storm::dd::DdType::Sylvan:
                        processOptionsWithDdLib<storm::dd::DdType::Sylvan>(symbolicInput, mpi);
                        break;
                    default:
                        STORM_LOG_THROW(false, storm::exceptions::UnexpectedException, "Unexpected Dd Type.");
                }
            }
        }
    }
}

/*!
 * Entry point for the pomdp backend.
 *
 * @param argc The argc argument of main().
 * @param argv The argv argument of main().
 * @return Return code, 0 if successfull, not 0 otherwise.
 */
int main(const int argc, const char** argv) {
    //try {
        storm::utility::setUp();
        storm::cli::printHeader("Storm-pomdp", argc, argv);
        storm::settings::initializePomdpSettings("Storm-POMDP", "storm-pomdp");

        bool optionsCorrect = storm::cli::parseOptions(argc, argv);
        if (!optionsCorrect) {
            return -1;
        }
        storm::cli::setUrgentOptions();

        // Invoke storm-pomdp with obtained settings
        storm::pomdp::cli::processOptions();

        // All operations have now been performed, so we clean up everything and terminate.
        storm::utility::cleanUp();
        return 0;
    // } catch (storm::exceptions::BaseException const &exception) {
    //    STORM_LOG_ERROR("An exception caused Storm-pomdp to terminate. The message of the exception is: " << exception.what());
    //    return 1;
    //} catch (std::exception const &exception) {
    //    STORM_LOG_ERROR("An unexpected exception occurred and caused Storm-pomdp to terminate. The message of this exception is: " << exception.what());
    //    return 2;
    //}
}<|MERGE_RESOLUTION|>--- conflicted
+++ resolved
@@ -24,98 +24,7 @@
 #include "storm-pomdp/analysis/FormulaInformation.h"
 #include "storm-pomdp/analysis/MemlessStrategySearchQualitative.h"
 #include "storm-pomdp/analysis/QualitativeStrategySearchNaive.h"
-//
-//template<typename ValueType>
-//bool extractTargetAndSinkObservationSets(std::shared_ptr<storm::models::sparse::Pomdp<ValueType>> const& pomdp, storm::logic::Formula const& subformula, std::set<uint32_t>& targetObservationSet, storm::storage::BitVector&  targetStates, storm::storage::BitVector&  badStates) {
-//    //TODO refactor (use model checker to determine the states, then transform into observations).
-//    //TODO rename into appropriate function name.
-//    bool validFormula = false;
-//    if (subformula.isEventuallyFormula()) {
-//        storm::logic::EventuallyFormula const &eventuallyFormula = subformula.asEventuallyFormula();
-//        storm::logic::Formula const &subformula2 = eventuallyFormula.getSubformula();
-//        if (subformula2.isAtomicLabelFormula()) {
-//            storm::logic::AtomicLabelFormula const &alFormula = subformula2.asAtomicLabelFormula();
-//            validFormula = true;
-//            std::string targetLabel = alFormula.getLabel();
-//            auto labeling = pomdp->getStateLabeling();
-//            for (size_t state = 0; state < pomdp->getNumberOfStates(); ++state) {
-//                if (labeling.getStateHasLabel(targetLabel, state)) {
-//                    targetObservationSet.insert(pomdp->getObservation(state));
-//                    targetStates.set(state);
-//                }
-//            }
-//        } else if (subformula2.isAtomicExpressionFormula()) {
-//            validFormula = true;
-//            std::stringstream stream;
-//            stream << subformula2.asAtomicExpressionFormula().getExpression();
-//            storm::logic::AtomicLabelFormula formula3 = storm::logic::AtomicLabelFormula(stream.str());
-//            std::string targetLabel = formula3.getLabel();
-//            auto labeling = pomdp->getStateLabeling();
-//            for (size_t state = 0; state < pomdp->getNumberOfStates(); ++state) {
-//                if (labeling.getStateHasLabel(targetLabel, state)) {
-//                    targetObservationSet.insert(pomdp->getObservation(state));
-//                    targetStates.set(state);
-//                }
-//            }
-//        }
-//    } else if (subformula.isUntilFormula()) {
-//        storm::logic::UntilFormula const &untilFormula = subformula.asUntilFormula();
-//        storm::logic::Formula const &subformula1 = untilFormula.getLeftSubformula();
-//        if (subformula1.isAtomicLabelFormula()) {
-//            storm::logic::AtomicLabelFormula const &alFormula = subformula1.asAtomicLabelFormula();
-//            std::string targetLabel = alFormula.getLabel();
-//            auto labeling = pomdp->getStateLabeling();
-//            for (size_t state = 0; state < pomdp->getNumberOfStates(); ++state) {
-//                if (!labeling.getStateHasLabel(targetLabel, state)) {
-//                    badStates.set(state);
-//                }
-//            }
-//        } else if (subformula1.isAtomicExpressionFormula()) {
-//            std::stringstream stream;
-//            stream << subformula1.asAtomicExpressionFormula().getExpression();
-//            storm::logic::AtomicLabelFormula formula3 = storm::logic::AtomicLabelFormula(stream.str());
-//            std::string targetLabel = formula3.getLabel();
-//            auto labeling = pomdp->getStateLabeling();
-//            for (size_t state = 0; state < pomdp->getNumberOfStates(); ++state) {
-//                if (!labeling.getStateHasLabel(targetLabel, state)) {
-//                    badStates.set(state);
-//                }
-//            }
-//        } else {
-//            return false;
-//        }
-//        storm::logic::Formula const &subformula2 = untilFormula.getRightSubformula();
-//        if (subformula2.isAtomicLabelFormula()) {
-//            storm::logic::AtomicLabelFormula const &alFormula = subformula2.asAtomicLabelFormula();
-//            validFormula = true;
-//            std::string targetLabel = alFormula.getLabel();
-//            auto labeling = pomdp->getStateLabeling();
-//            for (size_t state = 0; state < pomdp->getNumberOfStates(); ++state) {
-//                if (labeling.getStateHasLabel(targetLabel, state)) {
-//                    targetObservationSet.insert(pomdp->getObservation(state));
-//                    targetStates.set(state);
-//                }
-//
-//            }
-//        } else if (subformula2.isAtomicExpressionFormula()) {
-//            validFormula = true;
-//            std::stringstream stream;
-//            stream << subformula2.asAtomicExpressionFormula().getExpression();
-//            storm::logic::AtomicLabelFormula formula3 = storm::logic::AtomicLabelFormula(stream.str());
-//            std::string targetLabel = formula3.getLabel();
-//            auto labeling = pomdp->getStateLabeling();
-//            for (size_t state = 0; state < pomdp->getNumberOfStates(); ++state) {
-//                if (labeling.getStateHasLabel(targetLabel, state)) {
-//                    targetObservationSet.insert(pomdp->getObservation(state));
-//                    targetStates.set(state);
-//                }
-//
-//            }
-//        }
-//    }
-//    return validFormula;
-//}
-//
+
 template<typename ValueType>
 std::set<uint32_t> extractObservations(storm::models::sparse::Pomdp<ValueType> const& pomdp, storm::storage::BitVector const& states) {
     // TODO move.
@@ -125,85 +34,6 @@
     }
     return observations;
 }
-//
-///*!
-// * Entry point for the pomdp backend.
-// *
-// * @param argc The argc argument of main().
-// * @param argv The argv argument of main().
-// * @return Return code, 0 if successfull, not 0 otherwise.
-// */
-//int main(const int argc, const char** argv) {
-//    //try {
-//        storm::utility::setUp();
-//        storm::cli::printHeader("Storm-pomdp", argc, argv);
-//        initializeSettings();
-//
-//        bool optionsCorrect = storm::cli::parseOptions(argc, argv);
-//        if (!optionsCorrect) {
-//            return -1;
-//        }
-//        storm::cli::setUrgentOptions();
-//
-//        auto const& coreSettings = storm::settings::getModule<storm::settings::modules::CoreSettings>();
-//        auto const& pomdpSettings = storm::settings::getModule<storm::settings::modules::POMDPSettings>();
-//        auto const& ioSettings = storm::settings::getModule<storm::settings::modules::IOSettings>();
-//        auto const &general = storm::settings::getModule<storm::settings::modules::GeneralSettings>();
-//        auto const &debug = storm::settings::getModule<storm::settings::modules::DebugSettings>();
-//        auto const& pomdpQualSettings = storm::settings::getModule<storm::settings::modules::QualitativePOMDPAnalysisSettings>();
-//
-//        if (general.isVerboseSet()) {
-//            storm::utility::setLogLevel(l3pp::LogLevel::INFO);
-//        }
-//        if (debug.isDebugSet()) {
-//            storm::utility::setLogLevel(l3pp::LogLevel::DEBUG);
-//        }
-//        if (debug.isTraceSet()) {
-//            storm::utility::setLogLevel(l3pp::LogLevel::TRACE);
-//        }
-//        if (debug.isLogfileSet()) {
-//            storm::utility::initializeFileLogging();
-//        }
-//
-//        // For several engines, no model building step is performed, but the verification is started right away.
-//        storm::settings::modules::CoreSettings::Engine engine = coreSettings.getEngine();
-//
-//        storm::cli::SymbolicInput symbolicInput = storm::cli::parseAndPreprocessSymbolicInput();
-//        // We should not export here if we are going to do some processing first.
-//        auto model = storm::cli::buildPreprocessExportModelWithValueTypeAndDdlib<storm::dd::DdType::Sylvan, double>(symbolicInput, engine);
-//        STORM_LOG_THROW(model && model->getType() == storm::models::ModelType::Pomdp, storm::exceptions::WrongFormatException, "Expected a POMDP.");
-//        std::shared_ptr<storm::models::sparse::Pomdp<storm::RationalNumber>> pomdp = model->template as<storm::models::sparse::Pomdp<storm::RationalNumber>>();
-//        storm::transformer::MakePOMDPCanonic<storm::RationalNumber> makeCanonic(*pomdp);
-//        pomdp = makeCanonic.transform();
-//
-//        std::shared_ptr<storm::logic::Formula const> formula;
-//        if (!symbolicInput.properties.empty()) {
-//            formula = symbolicInput.properties.front().getRawFormula();
-//            STORM_PRINT_AND_LOG("Analyzing property '" << *formula << "'" << std::endl);
-//            STORM_LOG_WARN_COND(symbolicInput.properties.size() == 1, "There is currently no support for multiple properties. All other properties will be ignored.");
-//        }
-//
-//        if (pomdpSettings.isAnalyzeUniqueObservationsSet()) {
-//            STORM_PRINT_AND_LOG("Analyzing states with unique observation ..." << std::endl);
-//            storm::analysis::UniqueObservationStates<double> uniqueAnalysis(*pomdp);
-//            std::cout << uniqueAnalysis.analyse() << std::endl;
-//        }
-//
-//        if (formula) {
-//            storm::logic::ProbabilityOperatorFormula const &probFormula = formula->asProbabilityOperatorFormula();
-//            storm::logic::Formula const &subformula1 = probFormula.getSubformula();
-//
-//
-//            if (formula->isProbabilityOperatorFormula()) {
-//                boost::optional<storm::storage::BitVector> prob1States;
-//                boost::optional<storm::storage::BitVector> prob0States;
-//                if (pomdpSettings.isSelfloopReductionSet() && !storm::solver::minimize(formula->asProbabilityOperatorFormula().getOptimalityType())) {
-//                    STORM_PRINT_AND_LOG("Eliminating self-loop choices ...");
-//                    uint64_t oldChoiceCount = pomdp->getNumberOfChoices();
-//                    storm::transformer::GlobalPOMDPSelfLoopEliminator<double> selfLoopEliminator(*pomdp);
-//                    pomdp = selfLoopEliminator.transform();
-//                    STORM_PRINT_AND_LOG(oldChoiceCount - pomdp->getNumberOfChoices() << " choices eliminated through self-loop elimination." << std::endl);
-//=======
 
 #include "storm/api/storm.h"
 #include "storm/modelchecker/results/ExplicitQuantitativeCheckResult.h"
@@ -497,17 +327,11 @@
                 STORM_LOG_THROW(model->getType() == storm::models::ModelType::Pomdp && model->isSparseModel(), storm::exceptions::WrongFormatException, "Expected a POMDP in sparse representation.");
             
                 std::shared_ptr<storm::models::sparse::Pomdp<ValueType>> pomdp = model->template as<storm::models::sparse::Pomdp<ValueType>>();
-<<<<<<< HEAD
-                storm::transformer::MakePOMDPCanonic<ValueType> makeCanonic(*pomdp);
-                pomdp = makeCanonic.transform();
-
-=======
                 if (!pomdpSettings.isNoCanonicSet()) {
                     storm::transformer::MakePOMDPCanonic<ValueType> makeCanonic(*pomdp);
                     pomdp = makeCanonic.transform();
                 }
                 
->>>>>>> 5f2a598f
                 std::shared_ptr<storm::logic::Formula const> formula;
                 if (!symbolicInput.properties.empty()) {
                     formula = symbolicInput.properties.front().getRawFormula();
