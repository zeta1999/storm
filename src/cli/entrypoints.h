#ifndef STORM_ENTRYPOINTS_H_H
#define STORM_ENTRYPOINTS_H_H

#include "src/utility/storm.h"

#include "src/exceptions/NotImplementedException.h"

namespace storm {
    namespace cli {

        template<typename ValueType>
        void verifySparseModel(std::shared_ptr<storm::models::sparse::Model<ValueType>> model, std::vector<std::shared_ptr<storm::logic::Formula>> const& formulas) {
            for (auto const& formula : formulas) {
                std::cout << std::endl << "Model checking property: " << *formula << " ...";
                std::unique_ptr<storm::modelchecker::CheckResult> result(storm::verifySparseModel(model, formula));
                if (result) {
                    std::cout << " done." << std::endl;
                    std::cout << "Result (initial states): ";
                    result->filter(storm::modelchecker::ExplicitQualitativeCheckResult(model->getInitialStates()));
                    std::cout << *result << std::endl;
                } else {
                    std::cout << " skipped, because the modelling formalism is currently unsupported." << std::endl;
                }
            }
        }

#ifdef STORM_HAVE_CARL
        template<>
        inline void verifySparseModel(std::shared_ptr<storm::models::sparse::Model<storm::RationalFunction>> model, std::vector<std::shared_ptr<storm::logic::Formula>> const& formulas) {

            for (auto const& formula : formulas) {
                STORM_LOG_THROW(model->getType() == storm::models::ModelType::Dtmc, storm::exceptions::InvalidSettingsException, "Currently parametric verification is only available for DTMCs.");
                std::cout << std::endl << "Model checking property: " << *formula << " ...";
                std::unique_ptr<storm::modelchecker::CheckResult> result(storm::verifySparseModel(model, formula));
                if (result) {
                    std::cout << " done." << std::endl;
                    std::cout << "Result (initial states): ";
                    result->filter(storm::modelchecker::ExplicitQualitativeCheckResult(model->getInitialStates()));
                    std::cout << *result << std::endl;
                } else {
                    std::cout << " skipped, because the modelling formalism is currently unsupported." << std::endl;
                }

                storm::settings::modules::ParametricSettings const& parametricSettings = storm::settings::parametricSettings();
                if (parametricSettings.exportResultToFile()) {
                    exportParametricResultToFile(result->asExplicitQuantitativeCheckResult<storm::RationalFunction>()[*model->getInitialStates().begin()], storm::models::sparse::Dtmc<storm::RationalFunction>::ConstraintCollector(*(model->template as<storm::models::sparse::Dtmc<storm::RationalFunction>>())), parametricSettings.exportResultPath());
                }
            }
        }
#endif

        template<storm::dd::DdType DdType>
        void verifySymbolicModelWithAbstractionRefinementEngine(storm::prism::Program const& program, std::vector<std::shared_ptr<storm::logic::Formula>> const& formulas) {
            STORM_LOG_THROW(false, storm::exceptions::NotImplementedException, "Abstraction Refinement is not yet implemented.");
        }

        template<storm::dd::DdType DdType>
        void verifySymbolicModelWithHybridEngine(std::shared_ptr<storm::models::symbolic::Model<DdType>> model, std::vector<std::shared_ptr<storm::logic::Formula>> const& formulas) {
            for (auto const& formula : formulas) {
                std::cout << std::endl << "Model checking property: " << *formula << " ...";
                std::unique_ptr<storm::modelchecker::CheckResult> result(storm::verifySymbolicModelWithHybridEngine(model, formula));

                if (result) {
                    std::cout << " done." << std::endl;
                    std::cout << "Result (initial states): ";
                    result->filter(storm::modelchecker::SymbolicQualitativeCheckResult<DdType>(model->getReachableStates(), model->getInitialStates()));
                    std::cout << *result << std::endl;
                } else {
                    std::cout << " skipped, because the modelling formalism is currently unsupported." << std::endl;
                }
            }
        }

        template<storm::dd::DdType DdType>
        void verifySymbolicModelWithSymbolicEngine(std::shared_ptr<storm::models::symbolic::Model<DdType>> model, std::vector<std::shared_ptr<storm::logic::Formula>> const& formulas) {
            for (auto const& formula : formulas) {
                std::cout << std::endl << "Model checking property: " << *formula << " ...";
                std::unique_ptr<storm::modelchecker::CheckResult> result(storm::verifySymbolicModelWithDdEngine(model, formula));
                if (result) {
                    std::cout << " done." << std::endl;
                    std::cout << "Result (initial states): ";
                    result->filter(storm::modelchecker::SymbolicQualitativeCheckResult<DdType>(model->getReachableStates(), model->getInitialStates()));
                    std::cout << *result << std::endl;
                } else {
                    std::cout << " skipped, because the modelling formalism is currently unsupported." << std::endl;
                }
            }
        }
        
#define BRANCH_ON_MODELTYPE(result, model, value_type, dd_type, function, ...) \
    if (model->isSymbolicModel()) { \
        if (model->isOfType(storm::models::ModelType::Dtmc)) { \
            result = function<storm::models::symbolic::Dtmc<dd_type>>(model->as<storm::models::symbolic::Dtmc<dd_type>>(), __VA_ARGS__); \
        } else if (model->isOfType(storm::models::ModelType::Ctmc)) { \
            result = function<storm::models::symbolic::Ctmc<dd_type>>(model->as<storm::models::symbolic::Ctmc<dd_type>>(), __VA_ARGS__); \
        } else if (model->isOfType(storm::models::ModelType::Mdp)) { \
            result = function<storm::models::symbolic::Mdp<dd_type>>(model->as<storm::models::symbolic::Mdp<dd_type>>(), __VA_ARGS__); \
        } else { \
            STORM_LOG_ASSERT(false, "Unknown model type."); \
        } \
    } else { \
        STORM_LOG_ASSERT(model->isSparseModel(), "Unknown model type."); \
        if (model->isOfType(storm::models::ModelType::Dtmc)) { \
            result = function<storm::models::sparse::Dtmc<value_type>>(model->as<storm::models::sparse::Dtmc<value_type>>(), __VA_ARGS__); \
        } else if (model->isOfType(storm::models::ModelType::Ctmc)) { \
            result = function<storm::models::sparse::Ctmc<value_type>>(model->as<storm::models::sparse::Ctmc<value_type>>(), __VA_ARGS__); \
        } else if (model->isOfType(storm::models::ModelType::Mdp)) { \
            result = function<storm::models::sparse::Mdp<value_type>>(model->as<storm::models::sparse::Mdp<value_type>>(), __VA_ARGS__); \
        } else if (model->isOfType(storm::models::ModelType::MarkovAutomaton)) { \
            result = function<storm::models::sparse::MarkovAutomaton<value_type>>(model->as<storm::models::sparse::MarkovAutomaton<value_type>>(), __VA_ARGS__); \
        } else { \
            STORM_LOG_ASSERT(false, "Unknown model type."); \
        } \
    }
    
        template<typename ValueType, storm::dd::DdType LibraryType>
        void buildAndCheckSymbolicModel(storm::prism::Program const& program, std::vector<std::shared_ptr<storm::logic::Formula>> const& formulas) {
<<<<<<< HEAD
            storm::storage::ModelFormulasPair modelFormulasPair = buildSymbolicModel<ValueType, LibraryType>(program, formulas);
            STORM_LOG_THROW(modelFormulasPair.model != nullptr, storm::exceptions::InvalidStateException, "Model could not be constructed for an unknown reason.");
            
            // Preprocess the model if needed.
            BRANCH_ON_MODELTYPE(modelFormulasPair.model, modelFormulasPair.model, ValueType, LibraryType, preprocessModel, formulas);
            
            // Print some information about the model.
            modelFormulasPair.model->printModelInformationToStream(std::cout);
            
            // Verify the model, if a formula was given.
            if (!formulas.empty()) {

                if (modelFormulasPair.model->isSparseModel()) {
                    if(storm::settings::generalSettings().isCounterexampleSet()) {
                        // If we were requested to generate a counterexample, we now do so for each formula.
                        for(auto const& formula : modelFormulasPair.formulas) {
                            generateCounterexample<ValueType>(program, modelFormulasPair.model->as<storm::models::sparse::Model<ValueType>>(), formula);
                        }
                    } else {
                        verifySparseModel<ValueType>(modelFormulasPair.model->as<storm::models::sparse::Model<ValueType>>(), modelFormulasPair.formulas);
                    }
                } else if (modelFormulasPair.model->isSymbolicModel()) {
                    if (storm::settings::generalSettings().getEngine() == storm::settings::modules::GeneralSettings::Engine::Hybrid) {
                        verifySymbolicModelWithHybridEngine(modelFormulasPair.model->as<storm::models::symbolic::Model<LibraryType>>(), modelFormulasPair.formulas);
                    } else {
                        verifySymbolicModelWithSymbolicEngine(modelFormulasPair.model->as<storm::models::symbolic::Model<LibraryType>>(), modelFormulasPair.formulas);
=======
            storm::settings::modules::GeneralSettings const& settings = storm::settings::generalSettings();
            
            if (settings.getEngine() == storm::settings::modules::GeneralSettings::Engine::AbstractionRefinement) {
                verifySymbolicModelWithAbstractionRefinementEngine<LibraryType>(program, formulas);
            } else {
                storm::storage::ModelProgramPair modelProgramPair = buildSymbolicModel<ValueType, LibraryType>(program, formulas);
                STORM_LOG_THROW(modelProgramPair.model != nullptr, storm::exceptions::InvalidStateException, "Model could not be constructed for an unknown reason.");
                
                // Preprocess the model if needed.
                BRANCH_ON_MODELTYPE(modelProgramPair.model, modelProgramPair.model, ValueType, LibraryType, preprocessModel, formulas);
                
                // Print some information about the model.
                modelProgramPair.model->printModelInformationToStream(std::cout);
                
                // Verify the model, if a formula was given.
                if (!formulas.empty()) {
                    // There may be constants of the model appearing in the formulas, so we replace all their occurrences
                    // by their definitions in the translated program.
                    
                    // Start by building a mapping from constants of the (translated) model to their defining expressions.
                    std::map<storm::expressions::Variable, storm::expressions::Expression> constantSubstitution;
                    for (auto const& constant : modelProgramPair.program.getConstants()) {
                        if (constant.isDefined()) {
                            constantSubstitution.emplace(constant.getExpressionVariable(), constant.getExpression());
                        }
                    }
                    
                    std::vector<std::shared_ptr<storm::logic::Formula>> preparedFormulas;
                    for (auto const& formula : formulas) {
                        preparedFormulas.emplace_back(formula->substitute(constantSubstitution));
                    }
                    
                    if (modelProgramPair.model->isSparseModel()) {
                        if(settings.isCounterexampleSet()) {
                            // If we were requested to generate a counterexample, we now do so for each formula.
                            for(auto const& formula : preparedFormulas) {
                                generateCounterexample<ValueType>(program, modelProgramPair.model->as<storm::models::sparse::Model<ValueType>>(), formula);
                            }
                        } else {
                            verifySparseModel<ValueType>(modelProgramPair.model->as<storm::models::sparse::Model<ValueType>>(), preparedFormulas);
                        }
                    } else if (modelProgramPair.model->isSymbolicModel()) {
                        if (settings.getEngine() == storm::settings::modules::GeneralSettings::Engine::Hybrid) {
                            verifySymbolicModelWithHybridEngine(modelProgramPair.model->as<storm::models::symbolic::Model<LibraryType>>(), preparedFormulas);
                        } else {
                            verifySymbolicModelWithSymbolicEngine(modelProgramPair.model->as<storm::models::symbolic::Model<LibraryType>>(), preparedFormulas);
                        }
                    } else {
                        STORM_LOG_THROW(false, storm::exceptions::InvalidSettingsException, "Invalid input model type.");
>>>>>>> fdf2d81c
                    }
                }
            }
        }
        
        template<typename ValueType>
        void buildAndCheckSymbolicModel(storm::prism::Program const& program, std::vector<std::shared_ptr<storm::logic::Formula>> const& formulas) {
            if (storm::settings::generalSettings().getDdLibraryType() == storm::dd::DdType::CUDD) {
                buildAndCheckSymbolicModel<ValueType, storm::dd::DdType::CUDD>(program, formulas);
            } else if (storm::settings::generalSettings().getDdLibraryType() == storm::dd::DdType::Sylvan) {
                buildAndCheckSymbolicModel<ValueType, storm::dd::DdType::Sylvan>(program, formulas);
            }
        }

        template<typename ValueType>
        void buildAndCheckExplicitModel(std::vector<std::shared_ptr<storm::logic::Formula>> const& formulas) {
            storm::settings::modules::GeneralSettings const& settings = storm::settings::generalSettings();

            STORM_LOG_THROW(settings.isExplicitSet(), storm::exceptions::InvalidStateException, "Unable to build explicit model without model files.");
            std::shared_ptr<storm::models::ModelBase> model = buildExplicitModel<ValueType>(settings.getTransitionFilename(), settings.getLabelingFilename(), settings.isStateRewardsSet() ? settings.getStateRewardsFilename() : boost::optional<std::string>(), settings.isTransitionRewardsSet() ? settings.getTransitionRewardsFilename() : boost::optional<std::string>(), settings.isChoiceLabelingSet() ? settings.getChoiceLabelingFilename() : boost::optional<std::string>());
            
            // Preprocess the model if needed.
            BRANCH_ON_MODELTYPE(model, model, ValueType, storm::dd::DdType::CUDD, preprocessModel, formulas);

            // Print some information about the model.
            model->printModelInformationToStream(std::cout);

            // Verify the model, if a formula was given.
            if (!formulas.empty()) {
                STORM_LOG_THROW(model->isSparseModel(), storm::exceptions::InvalidStateException, "Expected sparse model.");
                verifySparseModel<ValueType>(model->as<storm::models::sparse::Model<ValueType>>(), formulas);
            }
        }
    }
}

#endif //STORM_ENTRYPOINTS_H_H<|MERGE_RESOLUTION|>--- conflicted
+++ resolved
@@ -115,84 +115,44 @@
     
         template<typename ValueType, storm::dd::DdType LibraryType>
         void buildAndCheckSymbolicModel(storm::prism::Program const& program, std::vector<std::shared_ptr<storm::logic::Formula>> const& formulas) {
-<<<<<<< HEAD
-            storm::storage::ModelFormulasPair modelFormulasPair = buildSymbolicModel<ValueType, LibraryType>(program, formulas);
-            STORM_LOG_THROW(modelFormulasPair.model != nullptr, storm::exceptions::InvalidStateException, "Model could not be constructed for an unknown reason.");
-            
-            // Preprocess the model if needed.
-            BRANCH_ON_MODELTYPE(modelFormulasPair.model, modelFormulasPair.model, ValueType, LibraryType, preprocessModel, formulas);
-            
-            // Print some information about the model.
-            modelFormulasPair.model->printModelInformationToStream(std::cout);
-            
-            // Verify the model, if a formula was given.
-            if (!formulas.empty()) {
 
-                if (modelFormulasPair.model->isSparseModel()) {
-                    if(storm::settings::generalSettings().isCounterexampleSet()) {
-                        // If we were requested to generate a counterexample, we now do so for each formula.
-                        for(auto const& formula : modelFormulasPair.formulas) {
-                            generateCounterexample<ValueType>(program, modelFormulasPair.model->as<storm::models::sparse::Model<ValueType>>(), formula);
-                        }
-                    } else {
-                        verifySparseModel<ValueType>(modelFormulasPair.model->as<storm::models::sparse::Model<ValueType>>(), modelFormulasPair.formulas);
-                    }
-                } else if (modelFormulasPair.model->isSymbolicModel()) {
-                    if (storm::settings::generalSettings().getEngine() == storm::settings::modules::GeneralSettings::Engine::Hybrid) {
-                        verifySymbolicModelWithHybridEngine(modelFormulasPair.model->as<storm::models::symbolic::Model<LibraryType>>(), modelFormulasPair.formulas);
-                    } else {
-                        verifySymbolicModelWithSymbolicEngine(modelFormulasPair.model->as<storm::models::symbolic::Model<LibraryType>>(), modelFormulasPair.formulas);
-=======
             storm::settings::modules::GeneralSettings const& settings = storm::settings::generalSettings();
-            
+
             if (settings.getEngine() == storm::settings::modules::GeneralSettings::Engine::AbstractionRefinement) {
                 verifySymbolicModelWithAbstractionRefinementEngine<LibraryType>(program, formulas);
             } else {
-                storm::storage::ModelProgramPair modelProgramPair = buildSymbolicModel<ValueType, LibraryType>(program, formulas);
-                STORM_LOG_THROW(modelProgramPair.model != nullptr, storm::exceptions::InvalidStateException, "Model could not be constructed for an unknown reason.");
-                
+                storm::storage::ModelFormulasPair modelFormulasPair = buildSymbolicModel<ValueType, LibraryType>(program, formulas);
+                STORM_LOG_THROW(modelFormulasPair.model != nullptr, storm::exceptions::InvalidStateException,
+                                "Model could not be constructed for an unknown reason.");
+
                 // Preprocess the model if needed.
-                BRANCH_ON_MODELTYPE(modelProgramPair.model, modelProgramPair.model, ValueType, LibraryType, preprocessModel, formulas);
-                
+                BRANCH_ON_MODELTYPE(modelFormulasPair.model, modelFormulasPair.model, ValueType, LibraryType, preprocessModel, formulas);
+
                 // Print some information about the model.
-                modelProgramPair.model->printModelInformationToStream(std::cout);
-                
+                modelFormulasPair.model->printModelInformationToStream(std::cout);
+
                 // Verify the model, if a formula was given.
                 if (!formulas.empty()) {
-                    // There may be constants of the model appearing in the formulas, so we replace all their occurrences
-                    // by their definitions in the translated program.
-                    
-                    // Start by building a mapping from constants of the (translated) model to their defining expressions.
-                    std::map<storm::expressions::Variable, storm::expressions::Expression> constantSubstitution;
-                    for (auto const& constant : modelProgramPair.program.getConstants()) {
-                        if (constant.isDefined()) {
-                            constantSubstitution.emplace(constant.getExpressionVariable(), constant.getExpression());
-                        }
-                    }
-                    
-                    std::vector<std::shared_ptr<storm::logic::Formula>> preparedFormulas;
-                    for (auto const& formula : formulas) {
-                        preparedFormulas.emplace_back(formula->substitute(constantSubstitution));
-                    }
-                    
-                    if (modelProgramPair.model->isSparseModel()) {
-                        if(settings.isCounterexampleSet()) {
+
+                    if (modelFormulasPair.model->isSparseModel()) {
+                        if (storm::settings::generalSettings().isCounterexampleSet()) {
                             // If we were requested to generate a counterexample, we now do so for each formula.
-                            for(auto const& formula : preparedFormulas) {
-                                generateCounterexample<ValueType>(program, modelProgramPair.model->as<storm::models::sparse::Model<ValueType>>(), formula);
+                            for (auto const &formula : modelFormulasPair.formulas) {
+                                generateCounterexample<ValueType>(program, modelFormulasPair.model->as<storm::models::sparse::Model<ValueType>>(), formula);
                             }
                         } else {
-                            verifySparseModel<ValueType>(modelProgramPair.model->as<storm::models::sparse::Model<ValueType>>(), preparedFormulas);
+                            verifySparseModel<ValueType>(modelFormulasPair.model->as<storm::models::sparse::Model<ValueType>>(), modelFormulasPair.formulas);
                         }
-                    } else if (modelProgramPair.model->isSymbolicModel()) {
-                        if (settings.getEngine() == storm::settings::modules::GeneralSettings::Engine::Hybrid) {
-                            verifySymbolicModelWithHybridEngine(modelProgramPair.model->as<storm::models::symbolic::Model<LibraryType>>(), preparedFormulas);
+                    } else if (modelFormulasPair.model->isSymbolicModel()) {
+                        if (storm::settings::generalSettings().getEngine() == storm::settings::modules::GeneralSettings::Engine::Hybrid) {
+                            verifySymbolicModelWithHybridEngine(modelFormulasPair.model->as<storm::models::symbolic::Model<LibraryType>>(),
+                                                                modelFormulasPair.formulas);
                         } else {
-                            verifySymbolicModelWithSymbolicEngine(modelProgramPair.model->as<storm::models::symbolic::Model<LibraryType>>(), preparedFormulas);
+                            verifySymbolicModelWithSymbolicEngine(modelFormulasPair.model->as<storm::models::symbolic::Model<LibraryType>>(),
+                                                                  modelFormulasPair.formulas);
                         }
                     } else {
                         STORM_LOG_THROW(false, storm::exceptions::InvalidSettingsException, "Invalid input model type.");
->>>>>>> fdf2d81c
                     }
                 }
             }
