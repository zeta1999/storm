#include "cli.h"
#include "entrypoints.h"

#include "../utility/storm.h"

#include "src/settings/modules/DebugSettings.h"
#include "src/settings/modules/IOSettings.h"
#include "src/settings/modules/CoreSettings.h"
#include "src/exceptions/OptionParserException.h"

#include "src/utility/storm-version.h"

// Includes for the linked libraries and versions header.
#ifdef STORM_HAVE_INTELTBB
#	include "tbb/tbb_stddef.h"
#endif
#ifdef STORM_HAVE_GLPK
#	include "glpk.h"
#endif
#ifdef STORM_HAVE_GUROBI
#	include "gurobi_c.h"
#endif
#ifdef STORM_HAVE_Z3
#	include "z3.h"
#endif
#ifdef STORM_HAVE_MSAT
#   include "mathsat.h"
#endif
#ifdef STORM_HAVE_CUDA
#include <cuda.h>
#include <cuda_runtime.h>
#endif

#ifdef STORM_HAVE_SMTRAT
#include "lib/smtrat.h"
#endif

namespace storm {
    namespace cli {
        std::string getCurrentWorkingDirectory() {
            char temp[512];
            return (GetCurrentDir(temp, 512 - 1) ? std::string(temp) : std::string(""));
        }
        
        void printHeader(const std::string name, const int argc, const char* argv[]) {
            std::cout << name << std::endl;
            std::cout << "---------------" << std::endl << std::endl;
            
            
            std::cout << storm::utility::StormVersion::longVersionString() << std::endl;
#ifdef STORM_HAVE_INTELTBB
            std::cout << "Linked with Intel Threading Building Blocks v" << TBB_VERSION_MAJOR << "." << TBB_VERSION_MINOR << " (Interface version " << TBB_INTERFACE_VERSION << ")." << std::endl;
#endif
#ifdef STORM_HAVE_GLPK
            std::cout << "Linked with GNU Linear Programming Kit v" << GLP_MAJOR_VERSION << "." << GLP_MINOR_VERSION << "." << std::endl;
#endif
#ifdef STORM_HAVE_GUROBI
            std::cout << "Linked with Gurobi Optimizer v" << GRB_VERSION_MAJOR << "." << GRB_VERSION_MINOR << "." << GRB_VERSION_TECHNICAL << "." << std::endl;
#endif
#ifdef STORM_HAVE_Z3
            unsigned int z3Major, z3Minor, z3BuildNumber, z3RevisionNumber;
            Z3_get_version(&z3Major, &z3Minor, &z3BuildNumber, &z3RevisionNumber);
            std::cout << "Linked with Microsoft Z3 Optimizer v" << z3Major << "." << z3Minor << " Build " << z3BuildNumber << " Rev " << z3RevisionNumber << "." << std::endl;
#endif
#ifdef STORM_HAVE_MSAT
            char* msatVersion = msat_get_version();
            std::cout << "Linked with " << msatVersion << "." << std::endl;
            msat_free(msatVersion);
#endif
#ifdef STORM_HAVE_SMTRAT
            std::cout << "Linked with SMT-RAT " << SMTRAT_VERSION << "." << std::endl;
#endif
#ifdef STORM_HAVE_CARL
            std::cout << "Linked with CARL." << std::endl;
            // TODO get version string
#endif
            
#ifdef STORM_HAVE_CUDA
            int deviceCount = 0;
            cudaError_t error_id = cudaGetDeviceCount(&deviceCount);
            
            if (error_id == cudaSuccess)
            {
                std::cout << "Compiled with CUDA support, ";
                // This function call returns 0 if there are no CUDA capable devices.
                if (deviceCount == 0)
                {
                    std::cout<< "but there are no available device(s) that support CUDA." << std::endl;
                } else
                {
                    std::cout << "detected " << deviceCount << " CUDA Capable device(s):" << std::endl;
                }
                
                int dev, driverVersion = 0, runtimeVersion = 0;
                
                for (dev = 0; dev < deviceCount; ++dev)
                {
                    cudaSetDevice(dev);
                    cudaDeviceProp deviceProp;
                    cudaGetDeviceProperties(&deviceProp, dev);
                    
                    std::cout << "CUDA Device " << dev << ": \"" << deviceProp.name << "\"" << std::endl;
                    
                    // Console log
                    cudaDriverGetVersion(&driverVersion);
                    cudaRuntimeGetVersion(&runtimeVersion);
                    std::cout << "  CUDA Driver Version / Runtime Version          " << driverVersion / 1000 << "." << (driverVersion % 100) / 10 << " / " << runtimeVersion / 1000 << "." << (runtimeVersion % 100) / 10 << std::endl;
                    std::cout << "  CUDA Capability Major/Minor version number:    " << deviceProp.major<<"."<<deviceProp.minor <<std::endl;
                }
                std::cout << std::endl;
            }
            else {
                std::cout << "Compiled with CUDA support, but an error occured trying to find CUDA devices." << std::endl;
            }
#endif
            
            // "Compute" the command line argument string with which STORM was invoked.
            std::stringstream commandStream;
            for (int i = 1; i < argc; ++i) {
                commandStream << argv[i] << " ";
            }
            std::cout << "Command line arguments: " << commandStream.str() << std::endl;
            std::cout << "Current working directory: " << getCurrentWorkingDirectory() << std::endl << std::endl;
        }
        
        
        void printUsage() {
#ifndef WINDOWS
<<<<<<< HEAD
                struct rusage ru;
                getrusage(RUSAGE_SELF, &ru);
                
                std::cout << "===== Statistics ==============================" << std::endl;
#ifdef LINUX                
                std::cout << "peak memory usage: " << ru.ru_maxrss/1024 << "MB" << std::endl;
#else                
                std::cout << "peak memory usage: " << ru.ru_maxrss/1024/1024 << "MB" << std::endl;
#endif
                std::cout << "CPU time: " << ru.ru_utime.tv_sec << "." << std::setw(3) << std::setfill('0') << ru.ru_utime.tv_usec/1000 << " seconds" << std::endl;
                std::cout << "===============================================" << std::endl;
=======
            struct rusage ru;
            getrusage(RUSAGE_SELF, &ru);
            
            std::cout << "===== Statistics ==============================" << std::endl;
            std::cout << "peak memory usage: " << ru.ru_maxrss/1024/1024 << "MB" << std::endl;
            std::cout << "CPU time: " << ru.ru_utime.tv_sec << "." << std::setw(3) << std::setfill('0') << ru.ru_utime.tv_usec/1000 << " seconds" << std::endl;
            std::cout << "===============================================" << std::endl;
>>>>>>> b3643abb
#else
            HANDLE hProcess = GetCurrentProcess ();
            FILETIME ftCreation, ftExit, ftUser, ftKernel;
            PROCESS_MEMORY_COUNTERS pmc;
            if (GetProcessMemoryInfo( hProcess, &pmc, sizeof(pmc))) {
                std::cout << "Memory Usage: " << std::endl;
                std::cout << "\tPageFaultCount: " << pmc.PageFaultCount << std::endl;
                std::cout << "\tPeakWorkingSetSize: " << pmc.PeakWorkingSetSize << std::endl;
                std::cout << "\tWorkingSetSize: " << pmc.WorkingSetSize << std::endl;
                std::cout << "\tQuotaPeakPagedPoolUsage: " << pmc.QuotaPeakPagedPoolUsage << std::endl;
                std::cout << "\tQuotaPagedPoolUsage: " << pmc.QuotaPagedPoolUsage << std::endl;
                std::cout << "\tQuotaPeakNonPagedPoolUsage: " << pmc.QuotaPeakNonPagedPoolUsage << std::endl;
                std::cout << "\tQuotaNonPagedPoolUsage: " << pmc.QuotaNonPagedPoolUsage << std::endl;
                std::cout << "\tPagefileUsage:" << pmc.PagefileUsage << std::endl;
                std::cout << "\tPeakPagefileUsage: " << pmc.PeakPagefileUsage << std::endl;
            }
            
            GetProcessTimes (hProcess, &ftCreation, &ftExit, &ftKernel, &ftUser);
            
            ULARGE_INTEGER uLargeInteger;
            uLargeInteger.LowPart = ftKernel.dwLowDateTime;
            uLargeInteger.HighPart = ftKernel.dwHighDateTime;
            double kernelTime = static_cast<double>(uLargeInteger.QuadPart) / 10000.0; // 100 ns Resolution to milliseconds
            uLargeInteger.LowPart = ftUser.dwLowDateTime;
            uLargeInteger.HighPart = ftUser.dwHighDateTime;
            double userTime = static_cast<double>(uLargeInteger.QuadPart) / 10000.0;
            
            std::cout << "CPU Time: " << std::endl;
            std::cout << "\tKernel Time: " << std::setprecision(5) << kernelTime << "ms" << std::endl;
            std::cout << "\tUser Time: " << std::setprecision(5) << userTime << "ms" << std::endl;
#endif
        }
        
        bool parseOptions(const int argc, const char* argv[]) {
            try {
                storm::settings::mutableManager().setFromCommandLine(argc, argv);
            } catch (storm::exceptions::OptionParserException& e) {
                storm::settings::manager().printHelp();
                throw e;
                return false;
            }
            
            if (storm::settings::getModule<storm::settings::modules::GeneralSettings>().isHelpSet()) {
                storm::settings::manager().printHelp(storm::settings::getModule<storm::settings::modules::GeneralSettings>().getHelpModuleName());
                return false;
            }
            
            if (storm::settings::getModule<storm::settings::modules::GeneralSettings>().isVersionSet()) {
                storm::settings::manager().printVersion();
                return false;
            }
            
            if (storm::settings::getModule<storm::settings::modules::GeneralSettings>().isVerboseSet()) {
                storm::utility::setLogLevel(l3pp::LogLevel::INFO);
            }
            if (storm::settings::getModule<storm::settings::modules::DebugSettings>().isDebugSet()) {
                storm::utility::setLogLevel(l3pp::LogLevel::DEBUG);
            }
            if (storm::settings::getModule<storm::settings::modules::DebugSettings>().isTraceSet()) {
                 storm::utility::setLogLevel(l3pp::LogLevel::TRACE);
            }
            if (storm::settings::getModule<storm::settings::modules::DebugSettings>().isLogfileSet()) {
                storm::utility::initializeFileLogging();
            }
            return true;
        }
        
        void processOptions() {
            if (storm::settings::getModule<storm::settings::modules::DebugSettings>().isLogfileSet()) {
                storm::utility::initializeFileLogging();
            }
            
            if (storm::settings::getModule<storm::settings::modules::IOSettings>().isSymbolicSet()) {
                // If we have to build the model from a symbolic representation, we need to parse the representation first.
                storm::prism::Program program = storm::parseProgram(storm::settings::getModule<storm::settings::modules::IOSettings>().getSymbolicModelFilename());
                
                // Get the string that assigns values to the unknown currently undefined constants in the model.
                std::string constantDefinitionString = storm::settings::getModule<storm::settings::modules::IOSettings>().getConstantDefinitionString();
                storm::prism::Program preprocessedProgram = storm::utility::prism::preprocess(program, constantDefinitionString);
                std::map<storm::expressions::Variable, storm::expressions::Expression> constantsSubstitution = preprocessedProgram.getConstantsSubstitution();
                
                // Then proceed to parsing the properties (if given), since the model we are building may depend on the property.
                std::vector<std::shared_ptr<storm::logic::Formula const>> formulas;
                if (storm::settings::getModule<storm::settings::modules::GeneralSettings>().isPropertySet()) {
                    formulas = storm::parseFormulasForProgram(storm::settings::getModule<storm::settings::modules::GeneralSettings>().getProperty(), preprocessedProgram);
                }
                
                // There may be constants of the model appearing in the formulas, so we replace all their occurrences
                // by their definitions in the translated program.
                std::vector<std::shared_ptr<storm::logic::Formula const>> preprocessedFormulas;
                for (auto const& formula : formulas) {
                    preprocessedFormulas.emplace_back(formula->substitute(constantsSubstitution));
                }
                
                if (storm::settings::getModule<storm::settings::modules::GeneralSettings>().isParametricSet()) {
#ifdef STORM_HAVE_CARL
                    buildAndCheckSymbolicModel<storm::RationalFunction>(preprocessedProgram, preprocessedFormulas, true);
#else
                    STORM_LOG_THROW(false, storm::exceptions::NotSupportedException, "No parameters are supported in this build.");
#endif
                } else if (storm::settings::getModule<storm::settings::modules::GeneralSettings>().isExactSet()) {
#ifdef STORM_HAVE_CARL
                    buildAndCheckSymbolicModel<storm::RationalNumber>(preprocessedProgram, preprocessedFormulas, true);
#else
                    STORM_LOG_THROW(false, storm::exceptions::NotSupportedException, "No exact numbers are supported in this build.");
#endif
                } else {
                    buildAndCheckSymbolicModel<double>(preprocessedProgram, preprocessedFormulas, true);
                }
            } else if (storm::settings::getModule<storm::settings::modules::IOSettings>().isExplicitSet()) {
                STORM_LOG_THROW(storm::settings::getModule<storm::settings::modules::CoreSettings>().getEngine() == storm::settings::modules::CoreSettings::Engine::Sparse, storm::exceptions::InvalidSettingsException, "Only the sparse engine supports explicit model input.");
                
                // If the model is given in an explicit format, we parse the properties without allowing expressions
                // in formulas.
                std::vector<std::shared_ptr<storm::logic::Formula const>> formulas;
                if (storm::settings::getModule<storm::settings::modules::GeneralSettings>().isPropertySet()) {
                    formulas = storm::parseFormulasForExplicit(storm::settings::getModule<storm::settings::modules::GeneralSettings>().getProperty());
                }
<<<<<<< HEAD
                printUsage();
=======
                
                buildAndCheckExplicitModel<double>(formulas, true);
            } else {
                STORM_LOG_THROW(false, storm::exceptions::InvalidSettingsException, "No input model.");
>>>>>>> b3643abb
            }
            
        }
        
    }
}<|MERGE_RESOLUTION|>--- conflicted
+++ resolved
@@ -9,6 +9,7 @@
 #include "src/exceptions/OptionParserException.h"
 
 #include "src/utility/storm-version.h"
+
 
 // Includes for the linked libraries and versions header.
 #ifdef STORM_HAVE_INTELTBB
@@ -41,12 +42,12 @@
             char temp[512];
             return (GetCurrentDir(temp, 512 - 1) ? std::string(temp) : std::string(""));
         }
-        
+
         void printHeader(const std::string name, const int argc, const char* argv[]) {
             std::cout << name << std::endl;
             std::cout << "---------------" << std::endl << std::endl;
-            
-            
+
+
             std::cout << storm::utility::StormVersion::longVersionString() << std::endl;
 #ifdef STORM_HAVE_INTELTBB
             std::cout << "Linked with Intel Threading Building Blocks v" << TBB_VERSION_MAJOR << "." << TBB_VERSION_MINOR << " (Interface version " << TBB_INTERFACE_VERSION << ")." << std::endl;
@@ -74,11 +75,11 @@
             std::cout << "Linked with CARL." << std::endl;
             // TODO get version string
 #endif
-            
+
 #ifdef STORM_HAVE_CUDA
             int deviceCount = 0;
             cudaError_t error_id = cudaGetDeviceCount(&deviceCount);
-            
+
             if (error_id == cudaSuccess)
             {
                 std::cout << "Compiled with CUDA support, ";
@@ -90,17 +91,17 @@
                 {
                     std::cout << "detected " << deviceCount << " CUDA Capable device(s):" << std::endl;
                 }
-                
+
                 int dev, driverVersion = 0, runtimeVersion = 0;
-                
+
                 for (dev = 0; dev < deviceCount; ++dev)
                 {
                     cudaSetDevice(dev);
                     cudaDeviceProp deviceProp;
                     cudaGetDeviceProperties(&deviceProp, dev);
-                    
+
                     std::cout << "CUDA Device " << dev << ": \"" << deviceProp.name << "\"" << std::endl;
-                    
+
                     // Console log
                     cudaDriverGetVersion(&driverVersion);
                     cudaRuntimeGetVersion(&runtimeVersion);
@@ -113,7 +114,7 @@
                 std::cout << "Compiled with CUDA support, but an error occured trying to find CUDA devices." << std::endl;
             }
 #endif
-            
+
             // "Compute" the command line argument string with which STORM was invoked.
             std::stringstream commandStream;
             for (int i = 1; i < argc; ++i) {
@@ -122,31 +123,17 @@
             std::cout << "Command line arguments: " << commandStream.str() << std::endl;
             std::cout << "Current working directory: " << getCurrentWorkingDirectory() << std::endl << std::endl;
         }
-        
-        
+
+
         void printUsage() {
 #ifndef WINDOWS
-<<<<<<< HEAD
-                struct rusage ru;
-                getrusage(RUSAGE_SELF, &ru);
-                
-                std::cout << "===== Statistics ==============================" << std::endl;
-#ifdef LINUX                
-                std::cout << "peak memory usage: " << ru.ru_maxrss/1024 << "MB" << std::endl;
-#else                
-                std::cout << "peak memory usage: " << ru.ru_maxrss/1024/1024 << "MB" << std::endl;
-#endif
-                std::cout << "CPU time: " << ru.ru_utime.tv_sec << "." << std::setw(3) << std::setfill('0') << ru.ru_utime.tv_usec/1000 << " seconds" << std::endl;
-                std::cout << "===============================================" << std::endl;
-=======
             struct rusage ru;
             getrusage(RUSAGE_SELF, &ru);
-            
+
             std::cout << "===== Statistics ==============================" << std::endl;
             std::cout << "peak memory usage: " << ru.ru_maxrss/1024/1024 << "MB" << std::endl;
             std::cout << "CPU time: " << ru.ru_utime.tv_sec << "." << std::setw(3) << std::setfill('0') << ru.ru_utime.tv_usec/1000 << " seconds" << std::endl;
             std::cout << "===============================================" << std::endl;
->>>>>>> b3643abb
 #else
             HANDLE hProcess = GetCurrentProcess ();
             FILETIME ftCreation, ftExit, ftUser, ftKernel;
@@ -163,9 +150,9 @@
                 std::cout << "\tPagefileUsage:" << pmc.PagefileUsage << std::endl;
                 std::cout << "\tPeakPagefileUsage: " << pmc.PeakPagefileUsage << std::endl;
             }
-            
+
             GetProcessTimes (hProcess, &ftCreation, &ftExit, &ftKernel, &ftUser);
-            
+
             ULARGE_INTEGER uLargeInteger;
             uLargeInteger.LowPart = ftKernel.dwLowDateTime;
             uLargeInteger.HighPart = ftKernel.dwHighDateTime;
@@ -173,13 +160,13 @@
             uLargeInteger.LowPart = ftUser.dwLowDateTime;
             uLargeInteger.HighPart = ftUser.dwHighDateTime;
             double userTime = static_cast<double>(uLargeInteger.QuadPart) / 10000.0;
-            
+
             std::cout << "CPU Time: " << std::endl;
             std::cout << "\tKernel Time: " << std::setprecision(5) << kernelTime << "ms" << std::endl;
             std::cout << "\tUser Time: " << std::setprecision(5) << userTime << "ms" << std::endl;
 #endif
         }
-        
+
         bool parseOptions(const int argc, const char* argv[]) {
             try {
                 storm::settings::mutableManager().setFromCommandLine(argc, argv);
@@ -188,17 +175,17 @@
                 throw e;
                 return false;
             }
-            
+
             if (storm::settings::getModule<storm::settings::modules::GeneralSettings>().isHelpSet()) {
                 storm::settings::manager().printHelp(storm::settings::getModule<storm::settings::modules::GeneralSettings>().getHelpModuleName());
                 return false;
             }
-            
+
             if (storm::settings::getModule<storm::settings::modules::GeneralSettings>().isVersionSet()) {
                 storm::settings::manager().printVersion();
                 return false;
             }
-            
+
             if (storm::settings::getModule<storm::settings::modules::GeneralSettings>().isVerboseSet()) {
                 storm::utility::setLogLevel(l3pp::LogLevel::INFO);
             }
@@ -213,12 +200,12 @@
             }
             return true;
         }
-        
+
         void processOptions() {
             if (storm::settings::getModule<storm::settings::modules::DebugSettings>().isLogfileSet()) {
                 storm::utility::initializeFileLogging();
             }
-            
+
             if (storm::settings::getModule<storm::settings::modules::IOSettings>().isSymbolicSet()) {
                 // If we have to build the model from a symbolic representation, we need to parse the representation first.
                 storm::prism::Program program = storm::parseProgram(storm::settings::getModule<storm::settings::modules::IOSettings>().getSymbolicModelFilename());
@@ -227,19 +214,20 @@
                 std::string constantDefinitionString = storm::settings::getModule<storm::settings::modules::IOSettings>().getConstantDefinitionString();
                 storm::prism::Program preprocessedProgram = storm::utility::prism::preprocess(program, constantDefinitionString);
                 std::map<storm::expressions::Variable, storm::expressions::Expression> constantsSubstitution = preprocessedProgram.getConstantsSubstitution();
-                
+
                 // Then proceed to parsing the properties (if given), since the model we are building may depend on the property.
                 std::vector<std::shared_ptr<storm::logic::Formula const>> formulas;
                 if (storm::settings::getModule<storm::settings::modules::GeneralSettings>().isPropertySet()) {
                     formulas = storm::parseFormulasForProgram(storm::settings::getModule<storm::settings::modules::GeneralSettings>().getProperty(), preprocessedProgram);
                 }
-                
+
                 // There may be constants of the model appearing in the formulas, so we replace all their occurrences
                 // by their definitions in the translated program.
                 std::vector<std::shared_ptr<storm::logic::Formula const>> preprocessedFormulas;
                 for (auto const& formula : formulas) {
                     preprocessedFormulas.emplace_back(formula->substitute(constantsSubstitution));
                 }
+                std::vector<std::shared_ptr<storm::logic::Formula const>> formulas(parsedFormulas.begin(), parsedFormulas.end());
                 
                 if (storm::settings::getModule<storm::settings::modules::GeneralSettings>().isParametricSet()) {
 #ifdef STORM_HAVE_CARL
@@ -258,24 +246,20 @@
                 }
             } else if (storm::settings::getModule<storm::settings::modules::IOSettings>().isExplicitSet()) {
                 STORM_LOG_THROW(storm::settings::getModule<storm::settings::modules::CoreSettings>().getEngine() == storm::settings::modules::CoreSettings::Engine::Sparse, storm::exceptions::InvalidSettingsException, "Only the sparse engine supports explicit model input.");
-                
+
                 // If the model is given in an explicit format, we parse the properties without allowing expressions
                 // in formulas.
                 std::vector<std::shared_ptr<storm::logic::Formula const>> formulas;
                 if (storm::settings::getModule<storm::settings::modules::GeneralSettings>().isPropertySet()) {
                     formulas = storm::parseFormulasForExplicit(storm::settings::getModule<storm::settings::modules::GeneralSettings>().getProperty());
                 }
-<<<<<<< HEAD
-                printUsage();
-=======
-                
+
                 buildAndCheckExplicitModel<double>(formulas, true);
             } else {
                 STORM_LOG_THROW(false, storm::exceptions::InvalidSettingsException, "No input model.");
->>>>>>> b3643abb
-            }
-            
-        }
-        
+            }
+
+        }
+
     }
 }