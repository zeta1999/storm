#ifndef STORM_SETTINGS_MODULES_GENERALSETTINGS_H_
#define STORM_SETTINGS_MODULES_GENERALSETTINGS_H_

#include "storm-config.h"
#include "src/settings/modules/ModuleSettings.h"

#include "src/builder/ExplorationOrder.h"

namespace storm {
    namespace settings {
        namespace modules {

            /*!
             * This class represents the general settings.
             */
            class GeneralSettings : public ModuleSettings {
            public:

                /*!
                 * Creates a new set of general settings.
                 */
                GeneralSettings();

                /*!
                 * Retrieves whether the help option was set.
                 *
                 * @return True if the help option was set.
                 */
                bool isHelpSet() const;

                /*!
                 * Retrieves whether the version option was set.
                 *
                 * @return True if the version option was set.
                 */
                bool isVersionSet() const;

                /*!
                 * Retrieves the name of the module for which to show the help or "all" to indicate that the full help
                 * needs to be shown.
                 *
                 * @return The name of the module for which to show the help or "all".
                 */
                std::string getHelpModuleName() const;

                /*!
                 * Retrieves whether the verbose option was set.
                 *
                 * @return True if the verbose option was set.
                 */
                bool isVerboseSet() const;

                /*!
                 * Retrieves the precision to use for numerical operations.
                 *
                 * @return The precision to use for numerical operations.
                 */
                double getPrecision() const;

                /*!
                 * Retrieves whether the config option was set.
                 *
                 * @return True if the config option was set.
                 */
                bool isConfigSet() const;

                /*!
                 * Retrieves the name of the file that is to be scanned for settings.
                 *
                 * @return The name of the file that is to be scanned for settings.
                 */
                std::string getConfigFilename() const;

                /*!
                 * Retrieves whether the property option was set.
                 *
                 * @return True if the property option was set.
                 */
                bool isPropertySet() const;

                /*!
                 * Retrieves the property specified with the property option.
                 *
                 * @return The property specified with the property option.
                 */
                std::string getProperty() const;

                /*!
                 * Retrieves whether the timeout option was set.
                 *
                 * @return True if the timeout option was set.
                 */
                bool isTimeoutSet() const;

                /*!
                 * Retrieves the time after which the computation has to be aborted in case the timeout option was set.
                 *
                 * @return The number of seconds after which to timeout.
                 */
                uint_fast64_t getTimeoutInSeconds() const;

                /*!
                 * Retrieves whether the option to perform bisimulation minimization is set.
                 *
                 * @return True iff the option was set.
                 */
                bool isBisimulationSet() const;

                /*!
                 * Retrieves whether the option enabling parametric model checking is set.
                 *
                 * @return True iff the option was set.
                 */
                bool isParametricSet() const;
<<<<<<< HEAD
                
                /*!
                 * Retrieves whether the option enabling parametric region model checking is set.
                 *
                 * @return True iff the option was set.
                 */
                bool isParametricRegionSet() const;
#endif
                /*!
                 * Retrieves whether a min/max equation solving technique has been set.
                 *
                 * @return True iff an equation solving technique has been set.
                 */
                bool isMinMaxEquationSolvingTechniqueSet() const;
=======
>>>>>>> b3643abb

                /*!
                 * Retrieves whether the option enabling exact model checking is set.
                 *
                 * @return True iff the option was set.
                 */
                bool isExactSet() const;

                bool check() const override;
                void finalize() override;

                // The name of the module.
                static const std::string moduleName;

            private:
                // Define the string names of the options as constants.
                static const std::string helpOptionName;
                static const std::string helpOptionShortName;
                static const std::string versionOptionName;
                static const std::string verboseOptionName;
                static const std::string verboseOptionShortName;
                static const std::string precisionOptionName;
                static const std::string precisionOptionShortName;
                static const std::string configOptionName;
                static const std::string configOptionShortName;
                static const std::string propertyOptionName;
                static const std::string propertyOptionShortName;
                static const std::string timeoutOptionName;
                static const std::string timeoutOptionShortName;
                static const std::string bisimulationOptionName;
                static const std::string bisimulationOptionShortName;
                static const std::string parametricOptionName;
<<<<<<< HEAD
                static const std::string parametricRegionOptionName;
#endif
=======
                static const std::string exactOptionName;
>>>>>>> b3643abb
            };

        } // namespace modules
    } // namespace settings
} // namespace storm

#endif /* STORM_SETTINGS_MODULES_GENERALSETTINGS_H_ */<|MERGE_RESOLUTION|>--- conflicted
+++ resolved
@@ -112,7 +112,7 @@
                  * @return True iff the option was set.
                  */
                 bool isParametricSet() const;
-<<<<<<< HEAD
+
                 
                 /*!
                  * Retrieves whether the option enabling parametric region model checking is set.
@@ -120,15 +120,14 @@
                  * @return True iff the option was set.
                  */
                 bool isParametricRegionSet() const;
-#endif
+
                 /*!
                  * Retrieves whether a min/max equation solving technique has been set.
                  *
                  * @return True iff an equation solving technique has been set.
                  */
                 bool isMinMaxEquationSolvingTechniqueSet() const;
-=======
->>>>>>> b3643abb
+
 
                 /*!
                  * Retrieves whether the option enabling exact model checking is set.
@@ -161,12 +160,10 @@
                 static const std::string bisimulationOptionName;
                 static const std::string bisimulationOptionShortName;
                 static const std::string parametricOptionName;
-<<<<<<< HEAD
+
                 static const std::string parametricRegionOptionName;
-#endif
-=======
+
                 static const std::string exactOptionName;
->>>>>>> b3643abb
             };
 
         } // namespace modules
