#include "src/abstraction/prism/AbstractCommand.h"

#include <boost/iterator/transform_iterator.hpp>

#include "src/abstraction/AbstractionInformation.h"

#include "src/storage/dd/DdManager.h"
#include "src/storage/dd/Add.h"

#include "src/storage/prism/Command.h"
#include "src/storage/prism/Update.h"

#include "src/utility/solver.h"
#include "src/utility/macros.h"

#include "storm-config.h"
#include "src/adapters/CarlAdapter.h"

namespace storm {
    namespace abstraction {
        namespace prism {
            template <storm::dd::DdType DdType, typename ValueType>
            AbstractCommand<DdType, ValueType>::AbstractCommand(storm::prism::Command const& command, AbstractionInformation<DdType>& abstractionInformation, storm::utility::solver::SmtSolverFactory const& smtSolverFactory) : smtSolver(smtSolverFactory.create(abstractionInformation.getExpressionManager())), abstractionInformation(abstractionInformation), command(command), localExpressionInformation(abstractionInformation.getVariables()), evaluator(abstractionInformation.getExpressionManager()), relevantPredicatesAndVariables(), cachedDd(std::make_pair(abstractionInformation.getDdManager().getBddZero(), 0)), decisionVariables() {

                // Make the second component of relevant predicates have the right size.
                relevantPredicatesAndVariables.second.resize(command.getNumberOfUpdates());
                
                // Assert all constraints to enforce legal variable values.
                for (auto const& constraint : abstractionInformation.getConstraints()) {
                    smtSolver->add(constraint);
                }
                
                // Assert the guard of the command.
                smtSolver->add(command.getGuardExpression());

                // Refine the command based on all initial predicates.
                std::vector<uint_fast64_t> allPredicateIndices(abstractionInformation.getNumberOfPredicates());
<<<<<<< HEAD
                for (decltype(abstractionInformation.getNumberOfPredicates()) index = 0; index < abstractionInformation.getNumberOfPredicates(); ++index) {
=======
                for (uint_fast64_t index = 0; index < abstractionInformation.getNumberOfPredicates(); ++index) {
>>>>>>> 4f7eaa0a
                    allPredicateIndices[index] = index;
                }
                this->refine(allPredicateIndices);
            }
                        
            template <storm::dd::DdType DdType, typename ValueType>
            void AbstractCommand<DdType, ValueType>::refine(std::vector<uint_fast64_t> const& predicates) {
                // Add all predicates to the variable partition.
                for (auto predicateIndex : predicates) {
                    localExpressionInformation.addExpression(this->getAbstractionInformation().getPredicateByIndex(predicateIndex), predicateIndex);
                }
                
                STORM_LOG_TRACE("Current variable partition is: " << localExpressionInformation);
                
                // Next, we check whether there is work to be done by recomputing the relevant predicates and checking
                // whether they changed.
                std::pair<std::set<uint_fast64_t>, std::vector<std::set<uint_fast64_t>>> newRelevantPredicates = this->computeRelevantPredicates();
                
                // If the DD does not need recomputation, we can return the cached result.
                bool recomputeDd = this->relevantPredicatesChanged(newRelevantPredicates);
                if (!recomputeDd) {
                    // If the new predicates are unrelated to the BDD of this command, we need to multiply their identities.
                    cachedDd.first &= computeMissingGlobalIdentities();
                } else {
                    // If the DD needs recomputation, it is because of new relevant predicates, so we need to assert the appropriate clauses in the solver.
                    addMissingPredicates(newRelevantPredicates);
                    
                    // Finally recompute the cached BDD.
                    this->recomputeCachedBdd();
                }
            }
            
            template <storm::dd::DdType DdType, typename ValueType>
            void AbstractCommand<DdType, ValueType>::recomputeCachedBdd() {
                STORM_LOG_TRACE("Recomputing BDD for command " << command.get());
                
                // Create a mapping from source state DDs to their distributions.
                std::unordered_map<storm::dd::Bdd<DdType>, std::vector<storm::dd::Bdd<DdType>>> sourceToDistributionsMap;
                smtSolver->allSat(decisionVariables, [&sourceToDistributionsMap,this] (storm::solver::SmtSolver::ModelReference const& model) {
                    sourceToDistributionsMap[getSourceStateBdd(model)].push_back(getDistributionBdd(model));
                    return true;
                });
                
                // Now we search for the maximal number of choices of player 2 to determine how many DD variables we
                // need to encode the nondeterminism.
                uint_fast64_t maximalNumberOfChoices = 0;
                for (auto const& sourceDistributionsPair : sourceToDistributionsMap) {
                    maximalNumberOfChoices = std::max(maximalNumberOfChoices, static_cast<uint_fast64_t>(sourceDistributionsPair.second.size()));
                }
                
                uint_fast64_t numberOfVariablesNeeded = static_cast<uint_fast64_t>(std::ceil(std::log2(maximalNumberOfChoices)));
                
                // Finally, build overall result.
                storm::dd::Bdd<DdType> resultBdd = this->getAbstractionInformation().getDdManager().getBddZero();
                uint_fast64_t sourceStateIndex = 0;
                for (auto const& sourceDistributionsPair : sourceToDistributionsMap) {
                    STORM_LOG_ASSERT(!sourceDistributionsPair.first.isZero(), "The source BDD must not be empty.");
                    STORM_LOG_ASSERT(!sourceDistributionsPair.second.empty(), "The distributions must not be empty.");
                    storm::dd::Bdd<DdType> allDistributions = this->getAbstractionInformation().getDdManager().getBddZero();
                    uint_fast64_t distributionIndex = 0;
                    for (auto const& distribution : sourceDistributionsPair.second) {
                        allDistributions |= distribution && this->getAbstractionInformation().encodePlayer2Choice(distributionIndex, numberOfVariablesNeeded);
                        ++distributionIndex;
                        STORM_LOG_ASSERT(!allDistributions.isZero(), "The BDD must not be empty.");
                    }
                    resultBdd |= sourceDistributionsPair.first && allDistributions;
                    ++sourceStateIndex;
                    STORM_LOG_ASSERT(!resultBdd.isZero(), "The BDD must not be empty.");
                }
                
                resultBdd &= computeMissingIdentities();
                resultBdd &= this->getAbstractionInformation().encodePlayer1Choice(command.get().getGlobalIndex(), this->getAbstractionInformation().getPlayer1VariableCount());
                STORM_LOG_ASSERT(sourceToDistributionsMap.empty() || !resultBdd.isZero(), "The BDD must not be empty, if there were distributions.");
                
                // Cache the result.
                cachedDd = std::make_pair(resultBdd, numberOfVariablesNeeded);
            }
            
            template <storm::dd::DdType DdType, typename ValueType>
            std::pair<std::set<uint_fast64_t>, std::set<uint_fast64_t>> AbstractCommand<DdType, ValueType>::computeRelevantPredicates(std::vector<storm::prism::Assignment> const& assignments) const {
                std::pair<std::set<uint_fast64_t>, std::set<uint_fast64_t>> result;
                
                std::set<storm::expressions::Variable> assignedVariables;
                for (auto const& assignment : assignments) {
                    // Also, variables appearing on the right-hand side of an assignment are relevant for source state.
                    auto const& rightHandSidePredicates = localExpressionInformation.getExpressionsUsingVariables(assignment.getExpression().getVariables());
                    result.first.insert(rightHandSidePredicates.begin(), rightHandSidePredicates.end());
                    
                    // Variables that are being assigned are relevant for the successor state.
                    storm::expressions::Variable const& assignedVariable = assignment.getVariable();
                    auto const& leftHandSidePredicates = localExpressionInformation.getExpressionsUsingVariable(assignedVariable);
                    result.second.insert(leftHandSidePredicates.begin(), leftHandSidePredicates.end());
                    
                    // Keep track of all assigned variables, so we can find the related predicates later.
                    assignedVariables.insert(assignedVariable);
                }
                
                auto const& predicatesRelatedToAssignedVariable = localExpressionInformation.getRelatedExpressions(assignedVariables);
                
                result.first.insert(predicatesRelatedToAssignedVariable.begin(), predicatesRelatedToAssignedVariable.end());
                
                return result;
            }
            
            template <storm::dd::DdType DdType, typename ValueType>
            std::pair<std::set<uint_fast64_t>, std::vector<std::set<uint_fast64_t>>> AbstractCommand<DdType, ValueType>::computeRelevantPredicates() const {
                std::pair<std::set<uint_fast64_t>, std::vector<std::set<uint_fast64_t>>> result;

                // To start with, all predicates related to the guard are relevant source predicates.
                result.first = localExpressionInformation.getExpressionsUsingVariables(command.get().getGuardExpression().getVariables());
                
                // Then, we add the predicates that become relevant, because of some update.
                for (auto const& update : command.get().getUpdates()) {
                    std::pair<std::set<uint_fast64_t>, std::set<uint_fast64_t>> relevantUpdatePredicates = computeRelevantPredicates(update.getAssignments());
                    result.first.insert(relevantUpdatePredicates.first.begin(), relevantUpdatePredicates.first.end());
                    result.second.push_back(relevantUpdatePredicates.second);
                }
                
                return result;
            }
            
            template <storm::dd::DdType DdType, typename ValueType>
            bool AbstractCommand<DdType, ValueType>::relevantPredicatesChanged(std::pair<std::set<uint_fast64_t>, std::vector<std::set<uint_fast64_t>>> const& newRelevantPredicates) const {
                if (newRelevantPredicates.first.size() > relevantPredicatesAndVariables.first.size()) {
                    return true;
                }
                
                for (uint_fast64_t index = 0; index < command.get().getNumberOfUpdates(); ++index) {
                    if (newRelevantPredicates.second[index].size() > relevantPredicatesAndVariables.second[index].size()) {
                        return true;
                    }
                }
                
                return false;
            }
            
            template <storm::dd::DdType DdType, typename ValueType>
            void AbstractCommand<DdType, ValueType>::addMissingPredicates(std::pair<std::set<uint_fast64_t>, std::vector<std::set<uint_fast64_t>>> const& newRelevantPredicates) {
                // Determine and add new relevant source predicates.
                std::vector<std::pair<storm::expressions::Variable, uint_fast64_t>> newSourceVariables = this->getAbstractionInformation().declareNewVariables(relevantPredicatesAndVariables.first, newRelevantPredicates.first);
                for (auto const& element : newSourceVariables) {
                    smtSolver->add(storm::expressions::iff(element.first, this->getAbstractionInformation().getPredicateByIndex(element.second)));
                    decisionVariables.push_back(element.first);
                }
                
                // Insert the new variables into the record of relevant source variables.
                relevantPredicatesAndVariables.first.insert(relevantPredicatesAndVariables.first.end(), newSourceVariables.begin(), newSourceVariables.end());
                std::sort(relevantPredicatesAndVariables.first.begin(), relevantPredicatesAndVariables.first.end(), [] (std::pair<storm::expressions::Variable, uint_fast64_t> const& first, std::pair<storm::expressions::Variable, uint_fast64_t> const& second) { return first.second < second.second; } );
                
                // Do the same for every update.
                for (uint_fast64_t index = 0; index < command.get().getNumberOfUpdates(); ++index) {
                    std::vector<std::pair<storm::expressions::Variable, uint_fast64_t>> newSuccessorVariables = this->getAbstractionInformation().declareNewVariables(relevantPredicatesAndVariables.second[index], newRelevantPredicates.second[index]);
                    for (auto const& element : newSuccessorVariables) {
                        smtSolver->add(storm::expressions::iff(element.first, this->getAbstractionInformation().getPredicateByIndex(element.second).substitute(command.get().getUpdate(index).getAsVariableToExpressionMap())));
                        decisionVariables.push_back(element.first);
                    }
                    
                    relevantPredicatesAndVariables.second[index].insert(relevantPredicatesAndVariables.second[index].end(), newSuccessorVariables.begin(), newSuccessorVariables.end());
                    std::sort(relevantPredicatesAndVariables.second[index].begin(), relevantPredicatesAndVariables.second[index].end(), [] (std::pair<storm::expressions::Variable, uint_fast64_t> const& first, std::pair<storm::expressions::Variable, uint_fast64_t> const& second) { return first.second < second.second; } );
                }
            }
            
            template <storm::dd::DdType DdType, typename ValueType>
            storm::dd::Bdd<DdType> AbstractCommand<DdType, ValueType>::getSourceStateBdd(storm::solver::SmtSolver::ModelReference const& model) const {
                STORM_LOG_TRACE("Building source state BDD.");
                storm::dd::Bdd<DdType> result = this->getAbstractionInformation().getDdManager().getBddOne();
                for (auto const& variableIndexPair : relevantPredicatesAndVariables.first) {
                    if (model.getBooleanValue(variableIndexPair.first)) {
                        result &= this->getAbstractionInformation().encodePredicateAsSource(variableIndexPair.second);
                    } else {
                        result &= !this->getAbstractionInformation().encodePredicateAsSource(variableIndexPair.second);
                    }
                }
                
                STORM_LOG_ASSERT(!result.isZero(), "Source must not be empty.");
                return result;
            }
            
            template <storm::dd::DdType DdType, typename ValueType>
            storm::dd::Bdd<DdType> AbstractCommand<DdType, ValueType>::getDistributionBdd(storm::solver::SmtSolver::ModelReference const& model) const {
                STORM_LOG_TRACE("Building distribution BDD.");
                storm::dd::Bdd<DdType> result = this->getAbstractionInformation().getDdManager().getBddZero();
                
                for (uint_fast64_t updateIndex = 0; updateIndex < command.get().getNumberOfUpdates(); ++updateIndex) {
                    storm::dd::Bdd<DdType> updateBdd = this->getAbstractionInformation().getDdManager().getBddOne();

                    // Translate block variables for this update into a successor block.
                    for (auto const& variableIndexPair : relevantPredicatesAndVariables.second[updateIndex]) {
                        if (model.getBooleanValue(variableIndexPair.first)) {
                            updateBdd &= this->getAbstractionInformation().encodePredicateAsSuccessor(variableIndexPair.second);
                        } else {
                            updateBdd &= !this->getAbstractionInformation().encodePredicateAsSuccessor(variableIndexPair.second);
                        }
                        updateBdd &= this->getAbstractionInformation().encodeProbabilisticChoice(updateIndex, this->getAbstractionInformation().getProbabilisticBranchingVariableCount());
                    }
                    
                    result |= updateBdd;
                }
                
                STORM_LOG_ASSERT(!result.isZero(), "Distribution must not be empty.");
                return result;
            }
            
            template <storm::dd::DdType DdType, typename ValueType>
            storm::dd::Bdd<DdType> AbstractCommand<DdType, ValueType>::computeMissingIdentities() const {
                storm::dd::Bdd<DdType> identities = computeMissingGlobalIdentities();
                identities &= computeMissingUpdateIdentities();
                return identities;
            }
            
            template <storm::dd::DdType DdType, typename ValueType>
            storm::dd::Bdd<DdType> AbstractCommand<DdType, ValueType>::computeMissingUpdateIdentities() const {
                storm::dd::Bdd<DdType> result = this->getAbstractionInformation().getDdManager().getBddZero();
                for (uint_fast64_t updateIndex = 0; updateIndex < command.get().getNumberOfUpdates(); ++updateIndex) {
                    // Compute the identities that are missing for this update.
                    auto firstIt = relevantPredicatesAndVariables.first.begin();
                    auto firstIte = relevantPredicatesAndVariables.first.end();
                    auto secondIt = relevantPredicatesAndVariables.second[updateIndex].begin();
                    auto secondIte = relevantPredicatesAndVariables.second[updateIndex].end();
                    
                    // Go through all relevant source predicates. This is guaranteed to be a superset of the set of
                    // relevant successor predicates for any update.
                    storm::dd::Bdd<DdType> updateIdentity = this->getAbstractionInformation().getDdManager().getBddOne();
                    for (; firstIt != firstIte; ++firstIt) {
                        // If the predicates do not match, there is a predicate missing, so we need to add its identity.
                        if (secondIt == secondIte || firstIt->second != secondIt->second) {
                            updateIdentity &= this->getAbstractionInformation().getPredicateIdentity(firstIt->second);
                        } else if (secondIt != secondIte) {
                            ++secondIt;
                        }
                    }
                    
                    result |= updateIdentity && this->getAbstractionInformation().encodeProbabilisticChoice(updateIndex, this->getAbstractionInformation().getProbabilisticBranchingVariableCount());
                }
                return result;
            }
            
            template <storm::dd::DdType DdType, typename ValueType>
            storm::dd::Bdd<DdType> AbstractCommand<DdType, ValueType>::computeMissingGlobalIdentities() const {
                auto relevantIt = relevantPredicatesAndVariables.first.begin();
                auto relevantIte = relevantPredicatesAndVariables.first.end();
                
                storm::dd::Bdd<DdType> result = this->getAbstractionInformation().getDdManager().getBddOne();
                for (uint_fast64_t predicateIndex = 0; predicateIndex < this->getAbstractionInformation().getNumberOfPredicates(); ++predicateIndex) {
                    if (relevantIt == relevantIte || relevantIt->second != predicateIndex) {
                        result &= this->getAbstractionInformation().getPredicateIdentity(predicateIndex);
                    } else {
                        ++relevantIt;
                    }
                }
                return result;
            }

            template <storm::dd::DdType DdType, typename ValueType>
            std::pair<storm::dd::Bdd<DdType>, uint_fast64_t> AbstractCommand<DdType, ValueType>::getAbstractBdd() {
                return cachedDd;
            }
            
            template <storm::dd::DdType DdType, typename ValueType>
            storm::dd::Add<DdType, ValueType> AbstractCommand<DdType, ValueType>::getCommandUpdateProbabilitiesAdd() const {
                storm::dd::Add<DdType, ValueType> result = this->getAbstractionInformation().getDdManager().template getAddZero<ValueType>();
                for (uint_fast64_t updateIndex = 0; updateIndex < command.get().getNumberOfUpdates(); ++updateIndex) {
                    result += this->getAbstractionInformation().encodeProbabilisticChoice(updateIndex, this->getAbstractionInformation().getProbabilisticBranchingVariableCount()).template toAdd<ValueType>() * this->getAbstractionInformation().getDdManager().getConstant(evaluator.asRational(command.get().getUpdate(updateIndex).getLikelihoodExpression()));
                }
                result *= this->getAbstractionInformation().encodePlayer1Choice(command.get().getGlobalIndex(), this->getAbstractionInformation().getPlayer1VariableCount()).template toAdd<ValueType>();
                return result;
            }
            
            template <storm::dd::DdType DdType, typename ValueType>
            AbstractionInformation<DdType> const& AbstractCommand<DdType, ValueType>::getAbstractionInformation() const {
                return abstractionInformation.get();
            }
            
            template <storm::dd::DdType DdType, typename ValueType>
            AbstractionInformation<DdType>& AbstractCommand<DdType, ValueType>::getAbstractionInformation() {
                return abstractionInformation.get();
            }
            
            template class AbstractCommand<storm::dd::DdType::CUDD, double>;
            template class AbstractCommand<storm::dd::DdType::Sylvan, double>;
#ifdef STORM_HAVE_CARL
			template class AbstractCommand<storm::dd::DdType::Sylvan, storm::RationalFunction>;
#endif
        }
    }
}<|MERGE_RESOLUTION|>--- conflicted
+++ resolved
@@ -35,11 +35,7 @@
 
                 // Refine the command based on all initial predicates.
                 std::vector<uint_fast64_t> allPredicateIndices(abstractionInformation.getNumberOfPredicates());
-<<<<<<< HEAD
-                for (decltype(abstractionInformation.getNumberOfPredicates()) index = 0; index < abstractionInformation.getNumberOfPredicates(); ++index) {
-=======
                 for (uint_fast64_t index = 0; index < abstractionInformation.getNumberOfPredicates(); ++index) {
->>>>>>> 4f7eaa0a
                     allPredicateIndices[index] = index;
                 }
                 this->refine(allPredicateIndices);
