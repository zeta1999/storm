--- conflicted
+++ resolved
@@ -178,7 +178,7 @@
 	if (isRewardMatrix) {
 		if (maxStateId + 1 > rewardMatrixInformation->rowCount || maxStateId + 1 > rewardMatrixInformation->columnCount) {
 			LOG4CPLUS_ERROR(logger, "Reward matrix has more rows or columns than transition matrix.");
-			throw storm::exceptions::WrongFileFormatException() << "Reward matrix has more rows or columns than transition matrix.";
+			throw storm::exceptions::WrongFormatException() << "Reward matrix has more rows or columns than transition matrix.";
 		} else {
 			maxStateId = rewardMatrixInformation->rowCount - 1;
 		}
@@ -266,11 +266,7 @@
 		}
 	}
 
-<<<<<<< HEAD
 	if (!fixDeadlocks && hadDeadlocks) throw storm::exceptions::WrongFormatException() << "Some of the nodes had deadlocks. You can use --fix-deadlocks to insert self-loops on the fly.";
-=======
-	if (!fixDeadlocks && hadDeadlocks && !isRewardMatrix) throw storm::exceptions::WrongFileFormatException() << "Some of the nodes had deadlocks. You can use --fix-deadlocks to insert self-loops on the fly.";
->>>>>>> 836bdb3f
 
 	/*
 	 *	Finalize Matrix.
