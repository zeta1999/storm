--- conflicted
+++ resolved
@@ -32,14 +32,16 @@
 
 		using namespace storm::utility::cstring;
 
-		storm::storage::SparseMatrix<double> DeterministicSparseTransitionParser::parseDeterministicTransitions(std::string const& filename) {
-
-			storm::storage::SparseMatrix<double> emptyMatrix;            
+        template<typename T>
+		storm::storage::SparseMatrix<T> DeterministicSparseTransitionParser::parseDeterministicTransitions(std::string const& filename) {
+
+			storm::storage::SparseMatrix<T> emptyMatrix;            
 			return DeterministicSparseTransitionParser::parse(filename, false, emptyMatrix);
             
 		}
 
-		storm::storage::SparseMatrix<double> DeterministicSparseTransitionParser::parseDeterministicTransitionRewards(std::string const& filename, storm::storage::SparseMatrix<double> const & transitionMatrix) {
+        template<typename T>
+		storm::storage::SparseMatrix<T> DeterministicSparseTransitionParser::parseDeterministicTransitionRewards(std::string const& filename, storm::storage::SparseMatrix<T> const & transitionMatrix) {
 
 			return DeterministicSparseTransitionParser::parse(filename, true, transitionMatrix);
 		}
@@ -89,10 +91,10 @@
 
 				// Creating matrix builder here.
 				// The actual matrix will be build once all contents are inserted.
-				storm::storage::SparseMatrixBuilder<double> resultMatrix(firstPass.highestStateIndex + 1, firstPass.highestStateIndex + 1, firstPass.numberOfNonzeroEntries);
+				storm::storage::SparseMatrixBuilder<T> resultMatrix(firstPass.highestStateIndex + 1, firstPass.highestStateIndex + 1, firstPass.numberOfNonzeroEntries);
 
 				uint_fast64_t lastRow = 0;
-				DeterministicTransitionEntry<double> trans;
+				DeterministicTransitionEntry<Tf> trans;
 				bool fixDeadlocks = storm::settings::Settings::getInstance()->isSet("fixDeadlocks");
 				bool hadDeadlocks = false;
 				bool rowHadDiagonalEntry = false;
@@ -118,7 +120,7 @@
                         for (uint_fast64_t skippedRow = 0; skippedRow < row; ++skippedRow) {
                             hadDeadlocks = true;
                             if (fixDeadlocks) {
-                                resultMatrix.addNextValue(skippedRow, skippedRow, storm::utility::constantOne<double>());
+                                resultMatrix.addNextValue(skippedRow, skippedRow, storm::utility::constantOne<T>());
                                 LOG4CPLUS_WARN(logger, "Warning while parsing " << filename << ": state " << skippedRow << " has no outgoing transitions. A self-loop was inserted.");
                             } else {
                                 LOG4CPLUS_ERROR(logger, "Error while parsing " << filename << ": state " << skippedRow << " has no outgoing transitions.");
@@ -134,52 +136,10 @@
 
 						// Test if we moved to a new row.
 						// Handle all incomplete or skipped rows.
-<<<<<<< HEAD
-                        if (lastRow != trans.row) {
-                            if (!rowHadDiagonalEntry) {
-                                if (insertDiagonalEntriesIfMissing) {
-                                    resultMatrix.addNextValue(lastRow, lastRow, storm::utility::constantZero<T>());
-                                    LOG4CPLUS_DEBUG(logger, "While parsing " << filename << ": state " << lastRow << " has no transition to itself. Inserted a 0-transition. (1)");
-                                } else {
-                                    LOG4CPLUS_WARN(logger, "Warning while parsing " << filename << ": state " << lastRow << " has no transition to itself.");
-                                }
-                                // No increment for lastRow.
-                                rowHadDiagonalEntry = true;
-                            }
-                            for (uint_fast64_t skippedRow = lastRow + 1; skippedRow < trans.row; ++skippedRow) {
-                                hadDeadlocks = true;
-                                if (fixDeadlocks) {
-                                    resultMatrix.addNextValue(skippedRow, skippedRow, storm::utility::constantOne<T>());
-                                    rowHadDiagonalEntry = true;
-                                    LOG4CPLUS_WARN(logger, "Warning while parsing " << filename << ": state " << skippedRow << " has no outgoing transitions. A self-loop was inserted.");
-                                } else {
-                                    LOG4CPLUS_ERROR(logger, "Error while parsing " << filename << ": state " << skippedRow << " has no outgoing transitions.");
-                                    // Before throwing the appropriate exception we will give notice of all deadlock states.
-                                }
-                            }
-                            lastRow = trans.row;
-                            rowHadDiagonalEntry = false;
-                        }
-
-                        if (trans.col == trans.row) {
-                            rowHadDiagonalEntry = true;
-                        }
-
-                        if (trans.col > trans.row && !rowHadDiagonalEntry) {
-                            if (insertDiagonalEntriesIfMissing) {
-                                resultMatrix.addNextValue(trans.row, trans.row, storm::utility::constantZero<T>());
-                                LOG4CPLUS_DEBUG(logger, "While parsing " << filename << ": state " << trans.row << " has no transition to itself. Inserted a 0-transition. (2)");
-                            } else {
-                                LOG4CPLUS_WARN(logger, "Warning while parsing " << filename << ": state " << trans.row << " has no transition to itself.");
-                            }
-                            rowHadDiagonalEntry = true;
-                        }
-						addTransitionToMatrix(trans, &resultMatrix);
-=======
 						if (lastRow != row) {
 							if (!rowHadDiagonalEntry) {
 								if (insertDiagonalEntriesIfMissing) {
-									resultMatrix.addNextValue(lastRow, lastRow, storm::utility::constantZero<double>());
+									resultMatrix.addNextValue(lastRow, lastRow, storm::utility::constantZero<T>());
 									LOG4CPLUS_DEBUG(logger, "While parsing " << filename << ": state " << lastRow << " has no transition to itself. Inserted a 0-transition. (1)");
 								} else {
 									LOG4CPLUS_WARN(logger, "Warning while parsing " << filename << ": state " << lastRow << " has no transition to itself.");
@@ -190,7 +150,7 @@
 							for (uint_fast64_t skippedRow = lastRow + 1; skippedRow < row; ++skippedRow) {
 								hadDeadlocks = true;
 								if (fixDeadlocks) {
-									resultMatrix.addNextValue(skippedRow, skippedRow, storm::utility::constantOne<double>());
+									resultMatrix.addNextValue(skippedRow, skippedRow, storm::utility::constantOne<T>());
 									LOG4CPLUS_WARN(logger, "Warning while parsing " << filename << ": state " << skippedRow << " has no outgoing transitions. A self-loop was inserted.");
 								} else {
 									LOG4CPLUS_ERROR(logger, "Error while parsing " << filename << ": state " << skippedRow << " has no outgoing transitions.");
@@ -207,7 +167,7 @@
 
 						if (col > row && !rowHadDiagonalEntry) {
 							if (insertDiagonalEntriesIfMissing) {
-								resultMatrix.addNextValue(row, row, storm::utility::constantZero<double>());
+								resultMatrix.addNextValue(row, row, storm::utility::constantZero<T>());
 								LOG4CPLUS_DEBUG(logger, "While parsing " << filename << ": state " << row << " has no transition to itself. Inserted a 0-transition. (2)");
 							} else {
 								LOG4CPLUS_WARN(logger, "Warning while parsing " << filename << ": state " << row << " has no transition to itself.");
@@ -217,7 +177,6 @@
 
 						resultMatrix.addNextValue(row, col, val);
 						buf = trimWhitespaces(buf);
->>>>>>> 9569426c
 					}
 
 					if (!rowHadDiagonalEntry) {
