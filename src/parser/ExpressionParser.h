--- conflicted
+++ resolved
@@ -26,11 +26,7 @@
              * points it would typically allow. This can, for example, be used to prevent errors if the outer grammar
              * also parses boolean conjuncts that are erroneously consumed by the expression parser.
              */
-<<<<<<< HEAD
-            ExpressionParser(storm::expressions::ExpressionManager const& manager, qi::symbols<char, uint_fast64_t> const& invalidIdentifiers_ = qi::symbols<char, uint_fast64_t>(), bool allowBacktracking = false);
-=======
-            ExpressionParser(storm::expressions::ExpressionManager const& manager, qi::symbols<char, uint_fast64_t> const& invalidIdentifiers_, bool enableErrorHandling = true, bool allowBacktracking = false);
->>>>>>> 1c7f5dae
+            ExpressionParser(storm::expressions::ExpressionManager const& manager, qi::symbols<char, uint_fast64_t> const& invalidIdentifiers_ = qi::symbols<char, uint_fast64_t>(), bool enableErrorHandling = true, bool allowBacktracking = false);
             
             ExpressionParser(ExpressionParser const& other) = default;
             ExpressionParser& operator=(ExpressionParser const& other) = default;
