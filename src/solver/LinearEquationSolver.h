#ifndef STORM_SOLVER_LINEAREQUATIONSOLVER_H_
#define STORM_SOLVER_LINEAREQUATIONSOLVER_H_

#include <vector>
#include <memory>

#include "src/solver/AbstractEquationSolver.h"

#include "src/storage/SparseMatrix.h"

namespace storm {
    namespace solver {
        
        enum class LinearEquationSolverOperation {
            SolveEquations, MultiplyRepeatedly
        };
        
        /*!
         * An interface that represents an abstract linear equation solver. In addition to solving a system of linear
         * equations, the functionality to repeatedly multiply a matrix with a given vector is provided.
         */
        template<class ValueType>
        class LinearEquationSolver : public AbstractEquationSolver<ValueType> {
        public:
            LinearEquationSolver();
            
            virtual ~LinearEquationSolver() {
                // Intentionally left empty.
            }
            
            virtual void setMatrix(storm::storage::SparseMatrix<ValueType> const& A) = 0;
            virtual void setMatrix(storm::storage::SparseMatrix<ValueType>&& A) = 0;
            
            /*!
             * Solves the equation system A*x = b. The matrix A is required to be square and have a unique solution.
             * The solution of the set of linear equations will be written to the vector x. Note that the matrix A has
             * to be given upon construction time of the solver object.
             *
             * @param x The solution vector that has to be computed. Its length must be equal to the number of rows of A.
             * @param b The right-hand side of the equation system. Its length must be equal to the number of rows of A.
<<<<<<< HEAD
             * @param multiplyResult If non-null, this memory is used as a scratch memory. If given, the length of this
             * vector must be equal to the number of rows of A.
             * 
             * @return true iff solving was successful (e.g. iterative methods converged)
             */
            virtual bool solveEquationSystem(std::vector<ValueType>& x, std::vector<ValueType> const& b, std::vector<ValueType>* multiplyResult = nullptr) const = 0;
=======
             */
            virtual void solveEquations(std::vector<ValueType>& x, std::vector<ValueType> const& b) const = 0;
            
            /*!
             * Performs on matrix-vector multiplication x' = A*x + b.
             *
             * @param x The input vector with which to multiply the matrix. Its length must be equal
             * to the number of columns of A.
             * @param b If non-null, this vector is added after the multiplication. If given, its length must be equal
             * to the number of rows of A.
             * @param result The target vector into which to write the multiplication result. Its length must be equal
             * to the number of rows of A.
             */
            virtual void multiply(std::vector<ValueType>& x, std::vector<ValueType> const* b, std::vector<ValueType>& result) const = 0;
>>>>>>> b3643abb
            
            /*!
             * Performs repeated matrix-vector multiplication, using x[0] = x and x[i + 1] = A*x[i] + b. After
             * performing the necessary multiplications, the result is written to the input vector x. Note that the
             * matrix A has to be given upon construction time of the solver object.
             *
             * @param x The initial vector with which to perform matrix-vector multiplication. Its length must be equal
             * to the number of columns of A.
             * @param b If non-null, this vector is added after each multiplication. If given, its length must be equal
             * to the number of rows of A.
             * @param n The number of times to perform the multiplication.
             */
            void repeatedMultiply(std::vector<ValueType>& x, std::vector<ValueType> const* b, uint_fast64_t n) const;
            
            // Methods related to allocating/freeing auxiliary storage.
            
            /*!
             * Allocates auxiliary memory that can be used to perform the provided operation. Repeated calls to the
             * corresponding function can then be run without allocating/deallocating this memory repeatedly.
             * Note: Since the allocated memory is fit to the currently selected options of the solver, they must not
             * be changed any more after allocating the auxiliary memory until it is deallocated again.
             *
             * @return True iff auxiliary memory was allocated.
             */
            virtual bool allocateAuxMemory(LinearEquationSolverOperation operation) const;
            
            /*!
             * Destroys previously allocated auxiliary memory for the provided operation.
             *
             * @return True iff auxiliary memory was deallocated.
             */
            virtual bool deallocateAuxMemory(LinearEquationSolverOperation operation) const;
            
            /*!
             * If the matrix dimensions changed and auxiliary memory was allocated, this function needs to be called to
             * update the auxiliary memory.
             *
             * @return True iff the auxiliary memory was reallocated.
             */
            virtual bool reallocateAuxMemory(LinearEquationSolverOperation operation) const;
            
            /*!
             * Checks whether the solver has allocated auxiliary memory for the provided operation.
             *
             * @return True iff auxiliary memory was previously allocated (and not yet deallocated).
             */
            virtual bool hasAuxMemory(LinearEquationSolverOperation operation) const;
            
        private:
            /*!
             * Retrieves the row count of the matrix associated with this solver.
             */
<<<<<<< HEAD
            virtual void performMatrixVectorMultiplication(std::vector<ValueType>& x, std::vector<ValueType> const* b = nullptr, uint_fast64_t n = 1, std::vector<ValueType>* multiplyResult = nullptr) const = 0;

            virtual void setPrecision(double precision) = 0;
            virtual void setIterations(uint_fast64_t maximalNumberOfIterations) = 0;
            
            virtual void setRelative(bool relative) = 0;
=======
            virtual uint64_t getMatrixRowCount() const = 0;
            
            /*!
             * Retrieves the column count of the matrix associated with this solver.
             */
            virtual uint64_t getMatrixColumnCount() const = 0;
            
            // Auxiliary memory for repeated matrix-vector multiplication.
            mutable std::unique_ptr<std::vector<ValueType>> auxiliaryRepeatedMultiplyMemory;
>>>>>>> b3643abb
        };
        
        template<typename ValueType>
        class LinearEquationSolverFactory {
        public:
            /*!
             * Creates a new linear equation solver instance with the given matrix.
             *
             * @param matrix The matrix that defines the equation system.
             * @return A pointer to the newly created solver.
             */
            virtual std::unique_ptr<LinearEquationSolver<ValueType>> create(storm::storage::SparseMatrix<ValueType> const& matrix) const = 0;
            
            /*!
             * Creates a new linear equation solver instance with the given matrix. The caller gives up posession of the
             * matrix by calling this function.
             *
             * @param matrix The matrix that defines the equation system.
             * @return A pointer to the newly created solver.
             */
            virtual std::unique_ptr<LinearEquationSolver<ValueType>> create(storm::storage::SparseMatrix<ValueType>&& matrix) const;
            
            /*!
             * Creates a copy of this factory.
             */
            virtual std::unique_ptr<LinearEquationSolverFactory<ValueType>> clone() const = 0;
        };
        
        template<typename ValueType>
        class GeneralLinearEquationSolverFactory : public LinearEquationSolverFactory<ValueType> {
        public:
            virtual std::unique_ptr<LinearEquationSolver<ValueType>> create(storm::storage::SparseMatrix<ValueType> const& matrix) const override;
            virtual std::unique_ptr<LinearEquationSolver<ValueType>> create(storm::storage::SparseMatrix<ValueType>&& matrix) const override;
            
            virtual std::unique_ptr<LinearEquationSolverFactory<ValueType>> clone() const override;
            
        private:
            template<typename MatrixType>
            std::unique_ptr<LinearEquationSolver<ValueType>> selectSolver(MatrixType&& matrix) const;
        };
        
#ifdef STORM_HAVE_CARL
        template<>
        class GeneralLinearEquationSolverFactory<storm::RationalNumber> : public LinearEquationSolverFactory<storm::RationalNumber> {
        public:
            virtual std::unique_ptr<LinearEquationSolver<storm::RationalNumber>> create(storm::storage::SparseMatrix<storm::RationalNumber> const& matrix) const override;
            virtual std::unique_ptr<LinearEquationSolver<storm::RationalNumber>> create(storm::storage::SparseMatrix<storm::RationalNumber>&& matrix) const override;
            
            virtual std::unique_ptr<LinearEquationSolverFactory<storm::RationalNumber>> clone() const override;

        private:
            template<typename MatrixType>
            std::unique_ptr<LinearEquationSolver<storm::RationalNumber>> selectSolver(MatrixType&& matrix) const;
        };
        
        template<>
        class GeneralLinearEquationSolverFactory<storm::RationalFunction> : public LinearEquationSolverFactory<storm::RationalFunction> {
        public:
            virtual std::unique_ptr<LinearEquationSolver<storm::RationalFunction>> create(storm::storage::SparseMatrix<storm::RationalFunction> const& matrix) const override;
            virtual std::unique_ptr<LinearEquationSolver<storm::RationalFunction>> create(storm::storage::SparseMatrix<storm::RationalFunction>&& matrix) const override;
            
            virtual std::unique_ptr<LinearEquationSolverFactory<storm::RationalFunction>> clone() const override;

        private:
            template<typename MatrixType>
            std::unique_ptr<LinearEquationSolver<storm::RationalFunction>> selectSolver(MatrixType&& matrix) const;
        };
#endif
    } // namespace solver
} // namespace storm

#endif /* STORM_SOLVER_LINEAREQUATIONSOLVER_H_ */<|MERGE_RESOLUTION|>--- conflicted
+++ resolved
@@ -14,7 +14,7 @@
         enum class LinearEquationSolverOperation {
             SolveEquations, MultiplyRepeatedly
         };
-        
+
         /*!
          * An interface that represents an abstract linear equation solver. In addition to solving a system of linear
          * equations, the functionality to repeatedly multiply a matrix with a given vector is provided.
@@ -23,14 +23,14 @@
         class LinearEquationSolver : public AbstractEquationSolver<ValueType> {
         public:
             LinearEquationSolver();
-            
+
             virtual ~LinearEquationSolver() {
                 // Intentionally left empty.
             }
             
             virtual void setMatrix(storm::storage::SparseMatrix<ValueType> const& A) = 0;
             virtual void setMatrix(storm::storage::SparseMatrix<ValueType>&& A) = 0;
-            
+
             /*!
              * Solves the equation system A*x = b. The matrix A is required to be square and have a unique solution.
              * The solution of the set of linear equations will be written to the vector x. Note that the matrix A has
@@ -38,17 +38,11 @@
              *
              * @param x The solution vector that has to be computed. Its length must be equal to the number of rows of A.
              * @param b The right-hand side of the equation system. Its length must be equal to the number of rows of A.
-<<<<<<< HEAD
-             * @param multiplyResult If non-null, this memory is used as a scratch memory. If given, the length of this
-             * vector must be equal to the number of rows of A.
-             * 
-             * @return true iff solving was successful (e.g. iterative methods converged)
+             *
+             * @return true
              */
-            virtual bool solveEquationSystem(std::vector<ValueType>& x, std::vector<ValueType> const& b, std::vector<ValueType>* multiplyResult = nullptr) const = 0;
-=======
-             */
-            virtual void solveEquations(std::vector<ValueType>& x, std::vector<ValueType> const& b) const = 0;
-            
+            virtual bool solveEquations(std::vector<ValueType>& x, std::vector<ValueType> const& b) const = 0;
+
             /*!
              * Performs on matrix-vector multiplication x' = A*x + b.
              *
@@ -60,7 +54,6 @@
              * to the number of rows of A.
              */
             virtual void multiply(std::vector<ValueType>& x, std::vector<ValueType> const* b, std::vector<ValueType>& result) const = 0;
->>>>>>> b3643abb
             
             /*!
              * Performs repeated matrix-vector multiplication, using x[0] = x and x[i + 1] = A*x[i] + b. After
@@ -74,9 +67,9 @@
              * @param n The number of times to perform the multiplication.
              */
             void repeatedMultiply(std::vector<ValueType>& x, std::vector<ValueType> const* b, uint_fast64_t n) const;
-            
+
             // Methods related to allocating/freeing auxiliary storage.
-            
+
             /*!
              * Allocates auxiliary memory that can be used to perform the provided operation. Repeated calls to the
              * corresponding function can then be run without allocating/deallocating this memory repeatedly.
@@ -86,14 +79,14 @@
              * @return True iff auxiliary memory was allocated.
              */
             virtual bool allocateAuxMemory(LinearEquationSolverOperation operation) const;
-            
+
             /*!
              * Destroys previously allocated auxiliary memory for the provided operation.
              *
              * @return True iff auxiliary memory was deallocated.
              */
             virtual bool deallocateAuxMemory(LinearEquationSolverOperation operation) const;
-            
+
             /*!
              * If the matrix dimensions changed and auxiliary memory was allocated, this function needs to be called to
              * update the auxiliary memory.
@@ -101,36 +94,27 @@
              * @return True iff the auxiliary memory was reallocated.
              */
             virtual bool reallocateAuxMemory(LinearEquationSolverOperation operation) const;
-            
+
             /*!
              * Checks whether the solver has allocated auxiliary memory for the provided operation.
              *
              * @return True iff auxiliary memory was previously allocated (and not yet deallocated).
              */
             virtual bool hasAuxMemory(LinearEquationSolverOperation operation) const;
-            
+
         private:
             /*!
              * Retrieves the row count of the matrix associated with this solver.
              */
-<<<<<<< HEAD
-            virtual void performMatrixVectorMultiplication(std::vector<ValueType>& x, std::vector<ValueType> const* b = nullptr, uint_fast64_t n = 1, std::vector<ValueType>* multiplyResult = nullptr) const = 0;
+            virtual uint64_t getMatrixRowCount() const = 0;
 
-            virtual void setPrecision(double precision) = 0;
-            virtual void setIterations(uint_fast64_t maximalNumberOfIterations) = 0;
-            
-            virtual void setRelative(bool relative) = 0;
-=======
-            virtual uint64_t getMatrixRowCount() const = 0;
-            
             /*!
              * Retrieves the column count of the matrix associated with this solver.
              */
             virtual uint64_t getMatrixColumnCount() const = 0;
-            
+
             // Auxiliary memory for repeated matrix-vector multiplication.
             mutable std::unique_ptr<std::vector<ValueType>> auxiliaryRepeatedMultiplyMemory;
->>>>>>> b3643abb
         };
         
         template<typename ValueType>
@@ -143,7 +127,7 @@
              * @return A pointer to the newly created solver.
              */
             virtual std::unique_ptr<LinearEquationSolver<ValueType>> create(storm::storage::SparseMatrix<ValueType> const& matrix) const = 0;
-            
+
             /*!
              * Creates a new linear equation solver instance with the given matrix. The caller gives up posession of the
              * matrix by calling this function.
@@ -152,46 +136,46 @@
              * @return A pointer to the newly created solver.
              */
             virtual std::unique_ptr<LinearEquationSolver<ValueType>> create(storm::storage::SparseMatrix<ValueType>&& matrix) const;
-            
+
             /*!
              * Creates a copy of this factory.
              */
             virtual std::unique_ptr<LinearEquationSolverFactory<ValueType>> clone() const = 0;
         };
-        
+
         template<typename ValueType>
         class GeneralLinearEquationSolverFactory : public LinearEquationSolverFactory<ValueType> {
         public:
             virtual std::unique_ptr<LinearEquationSolver<ValueType>> create(storm::storage::SparseMatrix<ValueType> const& matrix) const override;
             virtual std::unique_ptr<LinearEquationSolver<ValueType>> create(storm::storage::SparseMatrix<ValueType>&& matrix) const override;
-            
+
             virtual std::unique_ptr<LinearEquationSolverFactory<ValueType>> clone() const override;
-            
+
         private:
             template<typename MatrixType>
             std::unique_ptr<LinearEquationSolver<ValueType>> selectSolver(MatrixType&& matrix) const;
         };
-        
+
 #ifdef STORM_HAVE_CARL
         template<>
         class GeneralLinearEquationSolverFactory<storm::RationalNumber> : public LinearEquationSolverFactory<storm::RationalNumber> {
         public:
             virtual std::unique_ptr<LinearEquationSolver<storm::RationalNumber>> create(storm::storage::SparseMatrix<storm::RationalNumber> const& matrix) const override;
             virtual std::unique_ptr<LinearEquationSolver<storm::RationalNumber>> create(storm::storage::SparseMatrix<storm::RationalNumber>&& matrix) const override;
-            
+
             virtual std::unique_ptr<LinearEquationSolverFactory<storm::RationalNumber>> clone() const override;
 
         private:
             template<typename MatrixType>
             std::unique_ptr<LinearEquationSolver<storm::RationalNumber>> selectSolver(MatrixType&& matrix) const;
         };
-        
+
         template<>
         class GeneralLinearEquationSolverFactory<storm::RationalFunction> : public LinearEquationSolverFactory<storm::RationalFunction> {
         public:
             virtual std::unique_ptr<LinearEquationSolver<storm::RationalFunction>> create(storm::storage::SparseMatrix<storm::RationalFunction> const& matrix) const override;
             virtual std::unique_ptr<LinearEquationSolver<storm::RationalFunction>> create(storm::storage::SparseMatrix<storm::RationalFunction>&& matrix) const override;
-            
+
             virtual std::unique_ptr<LinearEquationSolverFactory<storm::RationalFunction>> clone() const override;
 
         private:
