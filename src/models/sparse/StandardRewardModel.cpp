#include "src/models/sparse/StandardRewardModel.h"

#include "src/utility/vector.h"

#include "src/exceptions/InvalidOperationException.h"

#include "src/adapters/CarlAdapter.h"

namespace storm {
    namespace models {
        namespace sparse {
            template<typename ValueType>
            StandardRewardModel<ValueType>::StandardRewardModel(boost::optional<std::vector<ValueType>> const& optionalStateRewardVector,
                                                                boost::optional<std::vector<ValueType>> const& optionalStateActionRewardVector,
                                                                boost::optional<storm::storage::SparseMatrix<ValueType>> const& optionalTransitionRewardMatrix)
            : optionalStateRewardVector(optionalStateRewardVector), optionalStateActionRewardVector(optionalStateActionRewardVector), optionalTransitionRewardMatrix(optionalTransitionRewardMatrix) {
                // Intentionally left empty.
            }
            
            template<typename ValueType>
            StandardRewardModel<ValueType>::StandardRewardModel(boost::optional<std::vector<ValueType>>&& optionalStateRewardVector,
                                                                boost::optional<std::vector<ValueType>>&& optionalStateActionRewardVector,
                                                                boost::optional<storm::storage::SparseMatrix<ValueType>>&& optionalTransitionRewardMatrix)
            : optionalStateRewardVector(std::move(optionalStateRewardVector)), optionalStateActionRewardVector(std::move(optionalStateActionRewardVector)), optionalTransitionRewardMatrix(std::move(optionalTransitionRewardMatrix)) {
                // Intentionally left empty.
            }
            
            template<typename ValueType>
            bool StandardRewardModel<ValueType>::hasStateRewards() const {
                return static_cast<bool>(this->optionalStateRewardVector);
            }
            
            template<typename ValueType>
            bool StandardRewardModel<ValueType>::hasOnlyStateRewards() const {
                return static_cast<bool>(this->optionalStateRewardVector) && !static_cast<bool>(this->optionalStateActionRewardVector) && !static_cast<bool>(this->optionalTransitionRewardMatrix);
            }
            
            template<typename ValueType>
            std::vector<ValueType> const& StandardRewardModel<ValueType>::getStateRewardVector() const {
                assert(this->hasStateRewards());
                return this->optionalStateRewardVector.get();
            }

            template<typename ValueType>
            std::vector<ValueType>& StandardRewardModel<ValueType>::getStateRewardVector() {
                assert(this->hasStateRewards());
                return this->optionalStateRewardVector.get();
            }

            template<typename ValueType>
            boost::optional<std::vector<ValueType>> const& StandardRewardModel<ValueType>::getOptionalStateRewardVector() const {
                return this->optionalStateRewardVector;
            }

            template<typename ValueType>
            ValueType const& StandardRewardModel<ValueType>::getStateReward(uint_fast64_t state) const {
                assert(this->hasStateRewards());
                assert(state < this->optionalStateRewardVector.get().size());
                return this->optionalStateRewardVector.get()[state];
            }

            template<typename ValueType>
            template<typename T>
            void StandardRewardModel<ValueType>::setStateReward(uint_fast64_t state, T const & newReward) {
                assert(this->hasStateRewards());
                assert(state < this->optionalStateRewardVector.get().size());
                this->optionalStateRewardVector.get()[state] = newReward;
            }



            template<typename ValueType>
            bool StandardRewardModel<ValueType>::hasStateActionRewards() const {
                return static_cast<bool>(this->optionalStateActionRewardVector);
            }
            
            template<typename ValueType>
            std::vector<ValueType> const& StandardRewardModel<ValueType>::getStateActionRewardVector() const {
                assert(this->hasStateActionRewards());
                return this->optionalStateActionRewardVector.get();
            }
            
            template<typename ValueType>
            std::vector<ValueType>& StandardRewardModel<ValueType>::getStateActionRewardVector() {
                assert(this->hasStateActionRewards());
                return this->optionalStateActionRewardVector.get();
            }

            template<typename ValueType>
            ValueType const& StandardRewardModel<ValueType>::getStateActionReward(uint_fast64_t choiceIndex) const {
                assert(this->hasStateActionRewards());
                assert(choiceIndex < this->optionalStateActionRewardVector.get().size());
                return this->optionalStateActionRewardVector.get()[choiceIndex];
            }

            template<typename ValueType>
            template<typename T>
            void StandardRewardModel<ValueType>::setStateActionReward(uint_fast64_t choiceIndex, T const &newValue) {
                assert(this->hasStateActionRewards());
                assert(choiceIndex < this->optionalStateActionRewardVector.get().size());
                this->optionalStateActionRewardVector.get()[choiceIndex] = newValue;
            }

            template<typename ValueType>
            boost::optional<std::vector<ValueType>> const& StandardRewardModel<ValueType>::getOptionalStateActionRewardVector() const {
                return this->optionalStateActionRewardVector;
            }

            template<typename ValueType>
            bool StandardRewardModel<ValueType>::hasTransitionRewards() const {
                return static_cast<bool>(this->optionalTransitionRewardMatrix);
            }
            
            template<typename ValueType>
            storm::storage::SparseMatrix<ValueType> const& StandardRewardModel<ValueType>::getTransitionRewardMatrix() const {
                return this->optionalTransitionRewardMatrix.get();
            }

            template<typename ValueType>
            storm::storage::SparseMatrix<ValueType>& StandardRewardModel<ValueType>::getTransitionRewardMatrix() {
                return this->optionalTransitionRewardMatrix.get();
            }

            template<typename ValueType>
            boost::optional<storm::storage::SparseMatrix<ValueType>> const& StandardRewardModel<ValueType>::getOptionalTransitionRewardMatrix() const {
                return this->optionalTransitionRewardMatrix;
            }
            
            template<typename ValueType>
            StandardRewardModel<ValueType> StandardRewardModel<ValueType>::restrictActions(storm::storage::BitVector const& enabledActions) const {
                boost::optional<std::vector<ValueType>> newStateRewardVector(this->getOptionalStateRewardVector());
                boost::optional<std::vector<ValueType>> newStateActionRewardVector;
                if (this->hasStateActionRewards()) {
                    newStateActionRewardVector = std::vector<ValueType>(enabledActions.getNumberOfSetBits());
                    storm::utility::vector::selectVectorValues(newStateActionRewardVector.get(), enabledActions, this->getStateActionRewardVector());
                }
                boost::optional<storm::storage::SparseMatrix<ValueType>> newTransitionRewardMatrix;
                if (this->hasTransitionRewards()) {
                    newTransitionRewardMatrix = this->getTransitionRewardMatrix().restrictRows(enabledActions);
                }
                return StandardRewardModel(std::move(newStateRewardVector), std::move(newStateActionRewardVector), std::move(newTransitionRewardMatrix));
            }
            
            template<typename ValueType>
            template<typename MatrixValueType>
            void StandardRewardModel<ValueType>::reduceToStateBasedRewards(storm::storage::SparseMatrix<MatrixValueType> const& transitionMatrix, bool reduceToStateRewards) {
                if (this->hasTransitionRewards()) {
                    if (this->hasStateActionRewards()) {
                        storm::utility::vector::addVectors<ValueType>(this->getStateActionRewardVector(), transitionMatrix.getPointwiseProductRowSumVector(this->getTransitionRewardMatrix()), this->getStateActionRewardVector());
<<<<<<< HEAD
                        optionalStateActionRewardVector = boost::none;
=======
                        this->optionalStateActionRewardVector = boost::none;
>>>>>>> 1de6d4ee
                    } else {
                        this->optionalStateActionRewardVector = transitionMatrix.getPointwiseProductRowSumVector(this->getTransitionRewardMatrix());
                    }
                }
                
                if (reduceToStateRewards && this->hasStateActionRewards()) {
                    if (this->hasStateRewards()) {
                        STORM_LOG_THROW(this->getStateRewardVector().size() == this->getStateActionRewardVector().size(), storm::exceptions::InvalidOperationException, "The reduction to state rewards is only possible of both the state and the state-action rewards have the same dimension.");
                        storm::utility::vector::addVectors<ValueType>(this->getStateActionRewardVector(), this->getStateRewardVector(), this->getStateRewardVector());
                    } else {
                        this->optionalStateRewardVector = std::move(this->optionalStateActionRewardVector);
                    }
<<<<<<< HEAD
                    optionalStateActionRewardVector = boost::none;
=======
                    this->optionalStateActionRewardVector = boost::none;
>>>>>>> 1de6d4ee
                }
            }
            
            template<typename ValueType>
            template<typename MatrixValueType>
            std::vector<ValueType> StandardRewardModel<ValueType>::getTotalRewardVector(storm::storage::SparseMatrix<MatrixValueType> const& transitionMatrix) const {
                std::vector<ValueType> result = this->hasTransitionRewards() ? transitionMatrix.getPointwiseProductRowSumVector(this->getTransitionRewardMatrix()) : (this->hasStateActionRewards() ? this->getStateActionRewardVector() : std::vector<ValueType>(transitionMatrix.getRowCount()));
                if (this->hasStateActionRewards() && this->hasTransitionRewards()) {
                    storm::utility::vector::addVectors(result, this->getStateActionRewardVector(), result);
                }
                if (this->hasStateRewards()) {
                    storm::utility::vector::addVectorToGroupedVector(result, this->getStateRewardVector(), transitionMatrix.getRowGroupIndices());
                }
                return result;
            }
            
            template<typename ValueType>
            template<typename MatrixValueType>
            std::vector<ValueType> StandardRewardModel<ValueType>::getTotalRewardVector(storm::storage::SparseMatrix<MatrixValueType> const& transitionMatrix, std::vector<MatrixValueType> const& weights) const {
                std::vector<ValueType> result = this->hasTransitionRewards() ? transitionMatrix.getPointwiseProductRowSumVector(this->getTransitionRewardMatrix()) : (this->hasStateActionRewards() ? this->getStateActionRewardVector() : std::vector<ValueType>(transitionMatrix.getRowCount()));
                if (!this->hasTransitionRewards() && this->hasStateActionRewards()) {
                    // If we initialized the result with the state-action rewards we can scale the result in place.
                    storm::utility::vector::multiplyVectorsPointwise(result, weights, result);
                }
                if (this->hasStateActionRewards() && this->hasTransitionRewards()) {
                    // If we initialized the result with the transition rewards and still have state-action rewards,
                    // we need to add the scaled vector directly.
                    storm::utility::vector::applyPointwise<MatrixValueType, ValueType, ValueType>(weights, this->getStateActionRewardVector(), result, [] (MatrixValueType const& weight, ValueType const& rewardElement, ValueType const& resultElement) { return resultElement + weight * rewardElement; } );
                }
                if (this->hasStateRewards()) {
                    storm::utility::vector::addVectorToGroupedVector(result, this->getStateRewardVector(), transitionMatrix.getRowGroupIndices());
                }
                return result;
            }
            
            template<typename ValueType>
            template<typename MatrixValueType>
            std::vector<ValueType> StandardRewardModel<ValueType>::getTotalRewardVector(uint_fast64_t numberOfRows, storm::storage::SparseMatrix<MatrixValueType> const& transitionMatrix, storm::storage::BitVector const& filter) const {
                std::vector<ValueType> result(numberOfRows);
                if (this->hasTransitionRewards()) {
                    std::vector<ValueType> pointwiseProductRowSumVector = transitionMatrix.getPointwiseProductRowSumVector(this->getTransitionRewardMatrix());
                    storm::utility::vector::selectVectorValues(result, filter, transitionMatrix.getRowGroupIndices(), pointwiseProductRowSumVector);
                }

                if (this->hasStateActionRewards()) {
                    storm::utility::vector::addFilteredVectorGroupsToGroupedVector(result, this->getStateActionRewardVector(), filter, transitionMatrix.getRowGroupIndices());
                }
                if (this->hasStateRewards()) {
                    storm::utility::vector::addFilteredVectorToGroupedVector(result, this->getStateRewardVector(), filter, transitionMatrix.getRowGroupIndices());
                }
                return result;
            }
            
            template<typename ValueType>
            std::vector<ValueType> StandardRewardModel<ValueType>::getTotalStateActionRewardVector(uint_fast64_t numberOfRows, std::vector<uint_fast64_t> const& rowGroupIndices) const {
                std::vector<ValueType> result = this->hasStateActionRewards() ? this->getStateActionRewardVector() : std::vector<ValueType>(numberOfRows);
                if (this->hasStateRewards()) {
                    storm::utility::vector::addVectorToGroupedVector(result, this->getStateRewardVector(), rowGroupIndices);
                }
                return result;
            }
            
            template<typename ValueType>
            std::vector<ValueType> StandardRewardModel<ValueType>::getTotalStateActionRewardVector(uint_fast64_t numberOfRows, std::vector<uint_fast64_t> const& rowGroupIndices, storm::storage::BitVector const& filter) const {
                std::vector<ValueType> result(numberOfRows);
                if (this->hasStateRewards()) {
                    storm::utility::vector::selectVectorValuesRepeatedly(result, filter, rowGroupIndices, this->getStateRewardVector());
                }
                if (this->hasStateActionRewards()) {
                    storm::utility::vector::addFilteredVectorGroupsToGroupedVector(result, this->getStateActionRewardVector(), filter, rowGroupIndices);
                }
                return result;
            }
            
            template<typename ValueType>
            void StandardRewardModel<ValueType>::setStateActionRewardValue(uint_fast64_t row, ValueType const& value) {
                this->optionalStateActionRewardVector.get()[row] = value;
            }
            
            template<typename ValueType>
            bool StandardRewardModel<ValueType>::empty() const {
                return !(static_cast<bool>(this->optionalStateRewardVector) || static_cast<bool>(this->optionalStateActionRewardVector) || static_cast<bool>(this->optionalTransitionRewardMatrix));
            }



            template<typename ValueType>
            bool StandardRewardModel<ValueType>::isCompatible(uint_fast64_t nrStates, uint_fast64_t nrChoices) const {
                if(hasStateRewards()) {
                    if(optionalStateRewardVector.get().size() != nrStates) return false;
                }
                if(hasStateActionRewards()) {
                    if(optionalStateActionRewardVector.get().size() != nrChoices) return false;
                }
                return true;
            }


            template<typename ValueType>
            std::size_t StandardRewardModel<ValueType>::getSizeInBytes() const {
                std::size_t result = 0;
                if (this->hasStateRewards()) {
                    result += this->getStateRewardVector().size() * sizeof(ValueType);
                }
                if (this->hasStateActionRewards()) {
                    result += this->getStateActionRewardVector().size() * sizeof(ValueType);
                }
                if (this->hasTransitionRewards()) {
                    result += this->getTransitionRewardMatrix().getSizeInBytes();
                }
                return result;
            }
            
            template <typename ValueType>
            std::ostream& operator<<(std::ostream& out, StandardRewardModel<ValueType> const& rewardModel) {
                out << std::boolalpha << "reward model [state reward: "
                << rewardModel.hasStateRewards()
                << ", state-action rewards: "
                << rewardModel.hasStateActionRewards()
                << ", transition rewards: "
                << rewardModel.hasTransitionRewards()
                << "]"
                << std::noboolalpha;
                return out;
            }
            
            // Explicitly instantiate the class.
            template std::vector<double> StandardRewardModel<double>::getTotalRewardVector(storm::storage::SparseMatrix<double> const& transitionMatrix) const;
            template std::vector<double> StandardRewardModel<double>::getTotalRewardVector(uint_fast64_t numberOfRows, storm::storage::SparseMatrix<double> const& transitionMatrix, storm::storage::BitVector const& filter) const;
            template std::vector<double> StandardRewardModel<double>::getTotalRewardVector(storm::storage::SparseMatrix<double> const& transitionMatrix, std::vector<double> const& weights) const;
            template void StandardRewardModel<double>::reduceToStateBasedRewards(storm::storage::SparseMatrix<double> const& transitionMatrix, bool reduceToStateRewards);
            template void StandardRewardModel<double>::setStateActionReward(uint_fast64_t choiceIndex, double const & newValue);
            template void StandardRewardModel<double>::setStateReward(uint_fast64_t state, double const & newValue);
            template class StandardRewardModel<double>;
            template std::ostream& operator<<<double>(std::ostream& out, StandardRewardModel<double> const& rewardModel);
            
            template std::vector<float> StandardRewardModel<float>::getTotalRewardVector(uint_fast64_t numberOfRows, storm::storage::SparseMatrix<float> const& transitionMatrix, storm::storage::BitVector const& filter) const;
            template std::vector<float> StandardRewardModel<float>::getTotalRewardVector(storm::storage::SparseMatrix<float> const& transitionMatrix) const;
            template std::vector<float> StandardRewardModel<float>::getTotalRewardVector(storm::storage::SparseMatrix<float> const& transitionMatrix, std::vector<float> const& weights) const;
            template void StandardRewardModel<float>::reduceToStateBasedRewards(storm::storage::SparseMatrix<float> const& transitionMatrix, bool reduceToStateRewards);
            template void StandardRewardModel<float>::setStateActionReward(uint_fast64_t choiceIndex, float const & newValue);
            template void StandardRewardModel<float>::setStateReward(uint_fast64_t state, float const & newValue);
            template class StandardRewardModel<float>;
            template std::ostream& operator<<<float>(std::ostream& out, StandardRewardModel<float> const& rewardModel);
            
#ifdef STORM_HAVE_CARL
            template std::vector<storm::RationalFunction> StandardRewardModel<storm::RationalFunction>::getTotalRewardVector(uint_fast64_t numberOfRows, storm::storage::SparseMatrix<storm::RationalFunction> const& transitionMatrix, storm::storage::BitVector const& filter) const;
            template std::vector<storm::RationalFunction> StandardRewardModel<storm::RationalFunction>::getTotalRewardVector(storm::storage::SparseMatrix<storm::RationalFunction> const& transitionMatrix) const;
            template std::vector<storm::RationalFunction> StandardRewardModel<storm::RationalFunction>::getTotalRewardVector(storm::storage::SparseMatrix<storm::RationalFunction> const& transitionMatrix, std::vector<storm::RationalFunction> const& weights) const;
            template void StandardRewardModel<storm::RationalFunction>::reduceToStateBasedRewards(storm::storage::SparseMatrix<storm::RationalFunction> const& transitionMatrix, bool reduceToStateRewards);
            template void StandardRewardModel<storm::RationalFunction>::setStateActionReward(uint_fast64_t choiceIndex, storm::RationalFunction const & newValue);
            template void StandardRewardModel<storm::RationalFunction>::setStateReward(uint_fast64_t state, storm::RationalFunction const & newValue);
            template class StandardRewardModel<storm::RationalFunction>;
            template std::ostream& operator<<<storm::RationalFunction>(std::ostream& out, StandardRewardModel<storm::RationalFunction> const& rewardModel);
            
            template std::vector<storm::Interval> StandardRewardModel<storm::Interval>::getTotalRewardVector(uint_fast64_t numberOfRows, storm::storage::SparseMatrix<double> const& transitionMatrix, storm::storage::BitVector const& filter) const;
            template std::vector<storm::Interval> StandardRewardModel<storm::Interval>::getTotalRewardVector(storm::storage::SparseMatrix<double> const& transitionMatrix) const;
            template std::vector<storm::Interval> StandardRewardModel<storm::Interval>::getTotalRewardVector(storm::storage::SparseMatrix<double> const& transitionMatrix, std::vector<double> const& weights) const;
            template void StandardRewardModel<storm::Interval>::setStateActionReward(uint_fast64_t choiceIndex, double const & newValue);
            template void StandardRewardModel<storm::Interval>::setStateActionReward(uint_fast64_t choiceIndex, storm::Interval const & newValue);
            template void StandardRewardModel<storm::Interval>::setStateReward(uint_fast64_t state, double const & newValue);
            template void StandardRewardModel<storm::Interval>::setStateReward(uint_fast64_t state, storm::Interval const & newValue);
            template void StandardRewardModel<storm::Interval>::reduceToStateBasedRewards(storm::storage::SparseMatrix<double> const& transitionMatrix, bool reduceToStateRewards);
            template class StandardRewardModel<storm::Interval>;
            template std::ostream& operator<<<storm::Interval>(std::ostream& out, StandardRewardModel<storm::Interval> const& rewardModel);
#endif
        }
        
    }
}<|MERGE_RESOLUTION|>--- conflicted
+++ resolved
@@ -147,11 +147,7 @@
                 if (this->hasTransitionRewards()) {
                     if (this->hasStateActionRewards()) {
                         storm::utility::vector::addVectors<ValueType>(this->getStateActionRewardVector(), transitionMatrix.getPointwiseProductRowSumVector(this->getTransitionRewardMatrix()), this->getStateActionRewardVector());
-<<<<<<< HEAD
-                        optionalStateActionRewardVector = boost::none;
-=======
                         this->optionalStateActionRewardVector = boost::none;
->>>>>>> 1de6d4ee
                     } else {
                         this->optionalStateActionRewardVector = transitionMatrix.getPointwiseProductRowSumVector(this->getTransitionRewardMatrix());
                     }
@@ -164,11 +160,7 @@
                     } else {
                         this->optionalStateRewardVector = std::move(this->optionalStateActionRewardVector);
                     }
-<<<<<<< HEAD
-                    optionalStateActionRewardVector = boost::none;
-=======
                     this->optionalStateActionRewardVector = boost::none;
->>>>>>> 1de6d4ee
                 }
             }
             
