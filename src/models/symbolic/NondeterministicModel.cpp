#include "src/models/symbolic/NondeterministicModel.h"

#include "src/storage/dd/DdManager.h"
#include "src/storage/dd/Add.h"
#include "src/storage/dd/Bdd.h"

#include "src/models/symbolic/StandardRewardModel.h"

namespace storm {
    namespace models {
        namespace symbolic {
            
            template<storm::dd::DdType Type, typename ValueType>
            NondeterministicModel<Type, ValueType>::NondeterministicModel(storm::models::ModelType const& modelType,
                                                                          std::shared_ptr<storm::dd::DdManager<Type>> manager,
                                                                          storm::dd::Bdd<Type> reachableStates,
                                                                          storm::dd::Bdd<Type> initialStates,
                                                                          storm::dd::Bdd<Type> deadlockStates,
                                                                          storm::dd::Add<Type, ValueType> transitionMatrix,
                                                                          std::set<storm::expressions::Variable> const& rowVariables,
                                                                          std::shared_ptr<storm::adapters::AddExpressionAdapter<Type, ValueType>> rowExpressionAdapter,
                                                                          std::set<storm::expressions::Variable> const& columnVariables,
                                                                          std::shared_ptr<storm::adapters::AddExpressionAdapter<Type, ValueType>> columnExpressionAdapter,
                                                                          std::vector<std::pair<storm::expressions::Variable, storm::expressions::Variable>> const& rowColumnMetaVariablePairs,
                                                                          std::set<storm::expressions::Variable> const& nondeterminismVariables,
                                                                          std::map<std::string, storm::expressions::Expression> labelToExpressionMap,
                                                                          std::unordered_map<std::string, RewardModelType> const& rewardModels)
<<<<<<< HEAD
            : Model<Type, ValueType>(modelType, manager, reachableStates, initialStates, transitionMatrix, rowVariables, rowExpressionAdapter, columnVariables, columnExpressionAdapter, rowColumnMetaVariablePairs, labelToExpressionMap, rewardModels), nondeterminismVariables(nondeterminismVariables) {
=======
            : Model<Type>(modelType, manager, reachableStates, initialStates, deadlockStates, transitionMatrix, rowVariables, rowExpressionAdapter, columnVariables, columnExpressionAdapter, rowColumnMetaVariablePairs, labelToExpressionMap, rewardModels), nondeterminismVariables(nondeterminismVariables) {
>>>>>>> 221bb59a
                
                // Prepare the mask of illegal nondeterministic choices.
                illegalMask = !(transitionMatrix.notZero().existsAbstract(this->getColumnVariables())) && reachableStates;
            }
            
            template<storm::dd::DdType Type, typename ValueType>
            uint_fast64_t NondeterministicModel<Type, ValueType>::getNumberOfChoices() const {
                std::set<storm::expressions::Variable> rowAndNondeterminismVariables;
                std::set_union(this->getNondeterminismVariables().begin(), this->getNondeterminismVariables().end(), this->getRowVariables().begin(), this->getRowVariables().end(), std::inserter(rowAndNondeterminismVariables, rowAndNondeterminismVariables.begin()));
                
                storm::dd::Add<Type, uint_fast64_t> tmp = this->getTransitionMatrix().notZero().existsAbstract(this->getColumnVariables()).template toAdd<uint_fast64_t>().sumAbstract(rowAndNondeterminismVariables);
                return tmp.getValue();
            }
            
            template<storm::dd::DdType Type, typename ValueType>
            std::set<storm::expressions::Variable> const& NondeterministicModel<Type, ValueType>::getNondeterminismVariables() const {
                return nondeterminismVariables;
            }
            
            template<storm::dd::DdType Type, typename ValueType>
            storm::dd::Bdd<Type> const& NondeterministicModel<Type, ValueType>::getIllegalMask() const {
                return illegalMask;
            }
            
            template<storm::dd::DdType Type, typename ValueType>
            storm::dd::Bdd<Type> NondeterministicModel<Type, ValueType>::getIllegalSuccessorMask() const {
                storm::dd::Bdd<Type> transitionMatrixBdd = this->getTransitionMatrix().notZero();
                return !transitionMatrixBdd && transitionMatrixBdd.existsAbstract(this->getColumnVariables());
            }
            
            template<storm::dd::DdType Type, typename ValueType>
            void NondeterministicModel<Type, ValueType>::printModelInformationToStream(std::ostream& out) const {
                this->printModelInformationHeaderToStream(out);
                out << "Choices: \t" << this->getNumberOfChoices() << std::endl;
                this->printModelInformationFooterToStream(out);
            }
            
            template<storm::dd::DdType Type, typename ValueType>
            void NondeterministicModel<Type, ValueType>::printDdVariableInformationToStream(std::ostream& out) const {
                uint_fast64_t nondeterminismVariableCount = 0;
                for (auto const& metaVariable : this->getNondeterminismVariables()) {
                    nondeterminismVariableCount += this->getManager().getMetaVariable(metaVariable).getNumberOfDdVariables();
                }
                Model<Type, ValueType>::printDdVariableInformationToStream(out);
                out << ", nondeterminism: " << this->getNondeterminismVariables().size() << " meta variables (" << nondeterminismVariableCount << " DD variables)";
            }
            
            // Explicitly instantiate the template class.
            template class NondeterministicModel<storm::dd::DdType::CUDD, double>;
            template class NondeterministicModel<storm::dd::DdType::Sylvan, double>;
            
        } // namespace symbolic
    } // namespace models
} // namespace storm<|MERGE_RESOLUTION|>--- conflicted
+++ resolved
@@ -25,11 +25,7 @@
                                                                           std::set<storm::expressions::Variable> const& nondeterminismVariables,
                                                                           std::map<std::string, storm::expressions::Expression> labelToExpressionMap,
                                                                           std::unordered_map<std::string, RewardModelType> const& rewardModels)
-<<<<<<< HEAD
             : Model<Type, ValueType>(modelType, manager, reachableStates, initialStates, transitionMatrix, rowVariables, rowExpressionAdapter, columnVariables, columnExpressionAdapter, rowColumnMetaVariablePairs, labelToExpressionMap, rewardModels), nondeterminismVariables(nondeterminismVariables) {
-=======
-            : Model<Type>(modelType, manager, reachableStates, initialStates, deadlockStates, transitionMatrix, rowVariables, rowExpressionAdapter, columnVariables, columnExpressionAdapter, rowColumnMetaVariablePairs, labelToExpressionMap, rewardModels), nondeterminismVariables(nondeterminismVariables) {
->>>>>>> 221bb59a
                 
                 // Prepare the mask of illegal nondeterministic choices.
                 illegalMask = !(transitionMatrix.notZero().existsAbstract(this->getColumnVariables())) && reachableStates;
