#include "src/models/symbolic/Model.h"

#include <boost/algorithm/string/join.hpp>

#include "src/exceptions/IllegalArgumentException.h"
#include "src/exceptions/InvalidOperationException.h"

#include "src/adapters/AddExpressionAdapter.h"

#include "src/storage/dd/DdManager.h"
#include "src/storage/dd/Add.h"
#include "src/storage/dd/Bdd.h"

#include "src/models/symbolic/StandardRewardModel.h"

namespace storm {
    namespace models {
        namespace symbolic {
            template<storm::dd::DdType Type, typename ValueType>
            Model<Type, ValueType>::Model(storm::models::ModelType const& modelType,
                                          std::shared_ptr<storm::dd::DdManager<Type>> manager,
                                          storm::dd::Bdd<Type> reachableStates,
                                          storm::dd::Bdd<Type> initialStates,
                                          storm::dd::Add<Type, ValueType> transitionMatrix,
                                          std::set<storm::expressions::Variable> const& rowVariables,
                                          std::shared_ptr<storm::adapters::AddExpressionAdapter<Type, ValueType>> rowExpressionAdapter,
                                          std::set<storm::expressions::Variable> const& columnVariables,
                                          std::shared_ptr<storm::adapters::AddExpressionAdapter<Type, ValueType>> columnExpressionAdapter,
                                          std::vector<std::pair<storm::expressions::Variable, storm::expressions::Variable>> const& rowColumnMetaVariablePairs,
                                          std::map<std::string, storm::expressions::Expression> labelToExpressionMap,
                                          std::unordered_map<std::string, RewardModelType> const& rewardModels)
            : ModelBase(modelType), manager(manager), reachableStates(reachableStates), initialStates(initialStates), transitionMatrix(transitionMatrix), rowVariables(rowVariables), rowExpressionAdapter(rowExpressionAdapter), columnVariables(columnVariables), columnExpressionAdapter(columnExpressionAdapter), rowColumnMetaVariablePairs(rowColumnMetaVariablePairs), labelToExpressionMap(labelToExpressionMap), rewardModels(rewardModels) {
                // Intentionally left empty.
            }
            
            template<storm::dd::DdType Type, typename ValueType>
            uint_fast64_t Model<Type, ValueType>::getNumberOfStates() const {
                return reachableStates.getNonZeroCount();
            }
            
            template<storm::dd::DdType Type, typename ValueType>
            uint_fast64_t Model<Type, ValueType>::getNumberOfTransitions() const {
                return transitionMatrix.getNonZeroCount();
            }
            
            template<storm::dd::DdType Type, typename ValueType>
            storm::dd::DdManager<Type> const& Model<Type, ValueType>::getManager() const {
                return *manager;
            }
            
            template<storm::dd::DdType Type, typename ValueType>
            storm::dd::DdManager<Type>& Model<Type, ValueType>::getManager() {
                return *manager;
            }
            
            template<storm::dd::DdType Type, typename ValueType>
            storm::dd::Bdd<Type> const& Model<Type, ValueType>::getReachableStates() const {
                return reachableStates;
            }
            
            template<storm::dd::DdType Type, typename ValueType>
            storm::dd::Bdd<Type> const& Model<Type, ValueType>::getInitialStates() const {
                return initialStates;
            }
            
            template<storm::dd::DdType Type, typename ValueType>
            storm::dd::Bdd<Type> Model<Type, ValueType>::getStates(std::string const& label) const {
                STORM_LOG_THROW(labelToExpressionMap.find(label) != labelToExpressionMap.end(), storm::exceptions::IllegalArgumentException, "The label " << label << " is invalid for the labeling of the model.");
                return this->getStates(labelToExpressionMap.at(label));
            }
            
<<<<<<< HEAD
            template<storm::dd::DdType Type>
            storm::dd::Bdd<Type> Model<Type>::getStates(storm::expressions::Expression const& expression) const {
                STORM_LOG_THROW(rowExpressionAdapter != nullptr, storm::exceptions::InvalidOperationException, "Cannot create BDD for expression without expression adapter.");
=======
            template<storm::dd::DdType Type, typename ValueType>
            storm::dd::Bdd<Type> Model<Type, ValueType>::getStates(storm::expressions::Expression const& expression) const {
>>>>>>> 3e23a9ad
                return rowExpressionAdapter->translateExpression(expression).toBdd() && this->reachableStates;
            }
            
            template<storm::dd::DdType Type, typename ValueType>
            bool Model<Type, ValueType>::hasLabel(std::string const& label) const {
                return labelToExpressionMap.find(label) != labelToExpressionMap.end();
            }
            
            template<storm::dd::DdType Type, typename ValueType>
            storm::dd::Add<Type, ValueType> const& Model<Type, ValueType>::getTransitionMatrix() const {
                return transitionMatrix;
            }
            
            template<storm::dd::DdType Type, typename ValueType>
            storm::dd::Add<Type, ValueType>& Model<Type, ValueType>::getTransitionMatrix() {
                return transitionMatrix;
            }
            
<<<<<<< HEAD
            template<storm::dd::DdType Type>
            storm::dd::Bdd<Type> Model<Type>::getQualitativeTransitionMatrix() const {
                return this->getTransitionMatrix().notZero();
            }
            
            template<storm::dd::DdType Type>
            std::size_t Model<Type>::getSizeInBytes() const {
=======
            template<storm::dd::DdType Type, typename ValueType>
            std::size_t Model<Type, ValueType>::getSizeInBytes() const {
>>>>>>> 3e23a9ad
                return sizeof(*this) + sizeof(DdNode) * (reachableStates.getNodeCount() + initialStates.getNodeCount() + transitionMatrix.getNodeCount());
            }
            
            template<storm::dd::DdType Type, typename ValueType>
            std::set<storm::expressions::Variable> const& Model<Type, ValueType>::getRowVariables() const {
                return rowVariables;
            }
            
            template<storm::dd::DdType Type, typename ValueType>
            std::set<storm::expressions::Variable> const& Model<Type, ValueType>::getColumnVariables() const {
                return columnVariables;
            }
            
            template<storm::dd::DdType Type, typename ValueType>
            std::vector<std::pair<storm::expressions::Variable, storm::expressions::Variable>> const& Model<Type, ValueType>::getRowColumnMetaVariablePairs() const {
                return rowColumnMetaVariablePairs;
            }
            
            template<storm::dd::DdType Type, typename ValueType>
            void Model<Type, ValueType>::setTransitionMatrix(storm::dd::Add<Type, ValueType> const& transitionMatrix) {
                this->transitionMatrix = transitionMatrix;
            }
            
            template<storm::dd::DdType Type, typename ValueType>
            std::map<std::string, storm::expressions::Expression> const& Model<Type, ValueType>::getLabelToExpressionMap() const {
                return labelToExpressionMap;
            }
            
            template<storm::dd::DdType Type, typename ValueType>
            storm::dd::Add<Type, ValueType> Model<Type, ValueType>::getRowColumnIdentity() const {
                storm::dd::Add<Type, ValueType> result = this->getManager().template getAddOne<ValueType>();
                for (auto const& pair : this->getRowColumnMetaVariablePairs()) {
                    result *= this->getManager().template getIdentity<ValueType>(pair.first).equals(this->getManager().template getIdentity<ValueType>(pair.second)).template toAdd<ValueType>();
                    result *= this->getManager().getRange(pair.first).template toAdd<ValueType>() * this->getManager().getRange(pair.second).template toAdd<ValueType>();
                }
                return result;
            }
            
            template<storm::dd::DdType Type, typename ValueType>
            bool Model<Type, ValueType>::hasRewardModel(std::string const& rewardModelName) const {
                return this->rewardModels.find(rewardModelName) != this->rewardModels.end();
            }
            
            template<storm::dd::DdType Type, typename ValueType>
            typename Model<Type, ValueType>::RewardModelType const& Model<Type, ValueType>::getRewardModel(std::string const& rewardModelName) const {
                auto it = this->rewardModels.find(rewardModelName);
                if (it == this->rewardModels.end()) {
                    if (rewardModelName.empty()) {
                        if (this->hasUniqueRewardModel()) {
                            return this->getUniqueRewardModel()->second;
                        } else {
                            STORM_LOG_THROW(false, storm::exceptions::IllegalArgumentException, "Unable to refer to default reward model, because there is no default model or it is not unique.");
                        }
                    } else {
                        STORM_LOG_THROW(false, storm::exceptions::IllegalArgumentException, "The requested reward model '" << rewardModelName << "' does not exist.");
                    }
                }
                return it->second;
            }
            
            template<storm::dd::DdType Type, typename ValueType>
            typename std::unordered_map<std::string, typename Model<Type, ValueType>::RewardModelType>::const_iterator Model<Type, ValueType>::getUniqueRewardModel() const {
                STORM_LOG_THROW(this->hasUniqueRewardModel(), storm::exceptions::InvalidOperationException, "Cannot retrieve unique reward model, because there is no unique one.");
                return this->rewardModels.begin();
            }
            
            template<storm::dd::DdType Type, typename ValueType>
            bool Model<Type, ValueType>::hasUniqueRewardModel() const {
                return this->rewardModels.size() == 1;
            }
            
            template<storm::dd::DdType Type, typename ValueType>
            bool Model<Type, ValueType>::hasRewardModel() const {
                return !this->rewardModels.empty();
            }
            
            template<storm::dd::DdType Type, typename ValueType>
            void Model<Type, ValueType>::printModelInformationToStream(std::ostream& out) const {
                this->printModelInformationHeaderToStream(out);
                this->printModelInformationFooterToStream(out);
            }
            
            template<storm::dd::DdType Type, typename ValueType>
            void Model<Type, ValueType>::printModelInformationHeaderToStream(std::ostream& out) const {
                out << "-------------------------------------------------------------- " << std::endl;
                out << "Model type: \t" << this->getType() << " (symbolic)" << std::endl;
                out << "States: \t" << this->getNumberOfStates() << " (" << reachableStates.getNodeCount() << " nodes)" << std::endl;
                out << "Transitions: \t" << this->getNumberOfTransitions() << " (" << transitionMatrix.getNodeCount() << " nodes)" << std::endl;
            }
            
            template<storm::dd::DdType Type, typename ValueType>
            void Model<Type, ValueType>::printModelInformationFooterToStream(std::ostream& out) const {
                this->printRewardModelsInformationToStream(out);
                this->printDdVariableInformationToStream(out);
                out << std::endl;
                out << "Labels: \t" << this->labelToExpressionMap.size() << std::endl;
                for (auto const& label : labelToExpressionMap) {
                    out << "   * " << label.first << std::endl;
                }
                out << "Size in memory: \t" << (this->getSizeInBytes())/1024 << " kbytes" << std::endl;
                out << "-------------------------------------------------------------- " << std::endl;
            }
            
            template<storm::dd::DdType Type, typename ValueType>
            void Model<Type, ValueType>::printRewardModelsInformationToStream(std::ostream& out) const {
                if (this->rewardModels.size()) {
                    std::vector<std::string> rewardModelNames;
                    std::for_each(this->rewardModels.cbegin(), this->rewardModels.cend(),
                                  [&rewardModelNames] (typename std::pair<std::string, RewardModelType> const& nameRewardModelPair) {
                                      if (nameRewardModelPair.first.empty()) { rewardModelNames.push_back("(default)"); } else { rewardModelNames.push_back(nameRewardModelPair.first); }
                                  });
                    out << "Reward Models:  " << boost::join(rewardModelNames, ", ") << std::endl;
                } else {
                    out << "Reward Models:  none" << std::endl;
                }
            }
            
            template<storm::dd::DdType Type, typename ValueType>
            void Model<Type, ValueType>::printDdVariableInformationToStream(std::ostream& out) const {
                uint_fast64_t rowVariableCount = 0;
                for (auto const& metaVariable : this->rowVariables) {
                    rowVariableCount += this->getManager().getMetaVariable(metaVariable).getNumberOfDdVariables();
                }
                uint_fast64_t columnVariableCount = 0;
                for (auto const& metaVariable : this->columnVariables) {
                    columnVariableCount += this->getManager().getMetaVariable(metaVariable).getNumberOfDdVariables();
                }
                
                out << "Variables: \t" << "rows: " << this->rowVariables.size() << " meta variables (" << rowVariableCount << " DD variables)" << ", columns: " << this->columnVariables.size() << " meta variables (" << columnVariableCount << " DD variables)";
            }
            
            template<storm::dd::DdType Type, typename ValueType>
            bool Model<Type, ValueType>::isSymbolicModel() const {
                return true;
            }
            
            // Explicitly instantiate the template class.
            template class Model<storm::dd::DdType::CUDD, double>;
            template class Model<storm::dd::DdType::Sylvan, double>;

        } // namespace symbolic
    } // namespace models
} // namespace storm<|MERGE_RESOLUTION|>--- conflicted
+++ resolved
@@ -69,14 +69,9 @@
                 return this->getStates(labelToExpressionMap.at(label));
             }
             
-<<<<<<< HEAD
-            template<storm::dd::DdType Type>
-            storm::dd::Bdd<Type> Model<Type>::getStates(storm::expressions::Expression const& expression) const {
+            template<storm::dd::DdType Type, typename ValueType>
+            storm::dd::Bdd<Type> Model<Type, ValueType>::getStates(storm::expressions::Expression const& expression) const {
                 STORM_LOG_THROW(rowExpressionAdapter != nullptr, storm::exceptions::InvalidOperationException, "Cannot create BDD for expression without expression adapter.");
-=======
-            template<storm::dd::DdType Type, typename ValueType>
-            storm::dd::Bdd<Type> Model<Type, ValueType>::getStates(storm::expressions::Expression const& expression) const {
->>>>>>> 3e23a9ad
                 return rowExpressionAdapter->translateExpression(expression).toBdd() && this->reachableStates;
             }
             
@@ -95,18 +90,14 @@
                 return transitionMatrix;
             }
             
-<<<<<<< HEAD
-            template<storm::dd::DdType Type>
-            storm::dd::Bdd<Type> Model<Type>::getQualitativeTransitionMatrix() const {
+            template<storm::dd::DdType Type, typename ValueType>
+            storm::dd::Bdd<Type> Model<Type, ValueType>::getQualitativeTransitionMatrix() const {
                 return this->getTransitionMatrix().notZero();
             }
             
-            template<storm::dd::DdType Type>
-            std::size_t Model<Type>::getSizeInBytes() const {
-=======
             template<storm::dd::DdType Type, typename ValueType>
             std::size_t Model<Type, ValueType>::getSizeInBytes() const {
->>>>>>> 3e23a9ad
+                // FIXME: do not count DdNode, as this is CUDD specific.
                 return sizeof(*this) + sizeof(DdNode) * (reachableStates.getNodeCount() + initialStates.getNodeCount() + transitionMatrix.getNodeCount());
             }
             
