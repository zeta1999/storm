#include "JaniGSPNBuilder.h"

#include <memory>

#include "storm/logic/Formulas.h"

#include "storm/exceptions/InvalidModelException.h"
namespace storm {
    namespace builder {

        storm::jani::Model* JaniGSPNBuilder::build(std::string const& automatonName) {
            storm::jani::ModelType modelType = storm::jani::ModelType::MA;
            if (gspn.getNumberOfTimedTransitions() == 0) {
                modelType = storm::jani::ModelType::MDP;
            } else if (gspn.getNumberOfImmediateTransitions() == 0) {
                modelType = storm::jani::ModelType::CTMC;
            }
            storm::jani::Model* model = new storm::jani::Model(gspn.getName(), modelType, janiVersion, expressionManager);
            storm::jani::Automaton mainAutomaton(automatonName, expressionManager->declareIntegerVariable("loc"));
            addVariables(model);
            uint64_t locId = addLocation(mainAutomaton);
            addEdges(mainAutomaton, locId);
            model->addAutomaton(mainAutomaton);
            model->setStandardSystemComposition();
<<<<<<< HEAD
=======
            if (buildStandardProperties) {
                buildProperties(model);
            }
            model->getModelFeatures().add(storm::jani::ModelFeature::DerivedOperators);
            model->finalize();
>>>>>>> 43688d09
            return model;
        }

        void JaniGSPNBuilder::addVariables(storm::jani::Model* model) {
            for (auto const& place : gspn.getPlaces()) {
                storm::jani::Variable* janiVar = nullptr;
                if (!place.hasRestrictedCapacity()) {
                    // Effectively no capacity limit known
                    janiVar = new storm::jani::UnboundedIntegerVariable(place.getName(), expressionManager->getVariable(place.getName()), expressionManager->integer(place.getNumberOfInitialTokens()));
                } else {
                    assert(place.hasRestrictedCapacity());
                    janiVar = new storm::jani::BoundedIntegerVariable(place.getName(), expressionManager->getVariable(place.getName()), expressionManager->integer(place.getNumberOfInitialTokens()), expressionManager->integer(0), expressionManager->integer(place.getCapacity()));
                }
                assert(janiVar != nullptr);
                assert(vars.count(place.getID()) == 0);
                vars[place.getID()] = &model->addVariable(*janiVar);
                delete janiVar;
            }
        }

        uint64_t JaniGSPNBuilder::addLocation(storm::jani::Automaton& automaton) {
            uint64_t janiLoc = automaton.addLocation(storm::jani::Location("loc"));
            automaton.addInitialLocation("loc");
            return janiLoc;
        }

        void JaniGSPNBuilder::addEdges(storm::jani::Automaton& automaton, uint64_t locId) {

            uint64_t lastPriority = -1;
            storm::expressions::Expression lastPriorityGuard = expressionManager->boolean(false);
            storm::expressions::Expression priorityGuard = expressionManager->boolean(true);

            for (auto const& partition : gspn.getPartitions()) {
                storm::expressions::Expression guard = expressionManager->boolean(false);

                assert(lastPriority >= partition.priority);
                if (lastPriority > partition.priority) {
                    priorityGuard = priorityGuard && !lastPriorityGuard;
                    lastPriority = partition.priority;
                } else {
                    assert(lastPriority == partition.priority);
                }

                // Compute enabled weight expression.
                storm::expressions::Expression totalWeight = expressionManager->rational(0.0);
                for (auto const& transId : partition.transitions) {
                    auto const& trans = gspn.getImmediateTransitions()[transId];
                    if (trans.noWeightAttached()) {
                        continue;
                    }
                    storm::expressions::Expression destguard = expressionManager->boolean(true);
                    for (auto const& inPlaceEntry : trans.getInputPlaces()) {
                        destguard = destguard && (vars[inPlaceEntry.first]->getExpressionVariable() >= inPlaceEntry.second);
                    }
                    for (auto const& inhibPlaceEntry : trans.getInhibitionPlaces()) {
                        destguard = destguard && (vars[inhibPlaceEntry.first]->getExpressionVariable() < inhibPlaceEntry.second);
                    }
                    totalWeight = totalWeight + storm::expressions::ite(destguard, expressionManager->rational(trans.getWeight()), expressionManager->rational(0.0));

                }
                totalWeight = totalWeight.simplify();


                std::vector<storm::jani::OrderedAssignments> oas;
                std::vector<storm::expressions::Expression> probabilities;
                std::vector<uint64_t> destinationLocations;
                for (auto const& transId : partition.transitions) {
                    auto const& trans = gspn.getImmediateTransitions()[transId];
                    if (trans.noWeightAttached()) {
                        std::cout << "ERROR -- no weights attached at transition" << std::endl;
                        continue;
                    }
                    storm::expressions::Expression destguard = expressionManager->boolean(true);
                    std::vector<storm::jani::Assignment> assignments;
                    for (auto const& inPlaceEntry : trans.getInputPlaces()) {
                        destguard = destguard && (vars[inPlaceEntry.first]->getExpressionVariable() >= inPlaceEntry.second);
                        if (trans.getOutputPlaces().count(inPlaceEntry.first) == 0) {
                            assignments.emplace_back(storm::jani::LValue(*vars[inPlaceEntry.first]), (vars[inPlaceEntry.first])->getExpressionVariable() - inPlaceEntry.second);
                        }
                    }
                    for (auto const& inhibPlaceEntry : trans.getInhibitionPlaces()) {
                        destguard = destguard && (vars[inhibPlaceEntry.first]->getExpressionVariable() < inhibPlaceEntry.second);
                    }
                    for (auto const& outputPlaceEntry : trans.getOutputPlaces()) {
                        if (trans.getInputPlaces().count(outputPlaceEntry.first) == 0) {
                            assignments.emplace_back(storm::jani::LValue(*vars[outputPlaceEntry.first]), (vars[outputPlaceEntry.first])->getExpressionVariable() + outputPlaceEntry.second );
                        } else {
                            assignments.emplace_back(storm::jani::LValue(*vars[outputPlaceEntry.first]), (vars[outputPlaceEntry.first])->getExpressionVariable() + outputPlaceEntry.second -  trans.getInputPlaces().at(outputPlaceEntry.first));
                        }
                    }
                    destguard = destguard.simplify();
                    guard = guard || destguard;

                    oas.emplace_back(assignments);
                    destinationLocations.emplace_back(locId);
                    probabilities.emplace_back(storm::expressions::ite(destguard, (expressionManager->rational(trans.getWeight()) / totalWeight), expressionManager->rational(0.0)));
                }

                std::shared_ptr<storm::jani::TemplateEdge> templateEdge = std::make_shared<storm::jani::TemplateEdge>((priorityGuard && guard).simplify());
                automaton.registerTemplateEdge(templateEdge);

                for (auto const& oa : oas) {
                    templateEdge->addDestination(storm::jani::TemplateEdgeDestination(oa));
                }
                storm::jani::Edge e(locId, storm::jani::Model::SILENT_ACTION_INDEX, boost::none, templateEdge, destinationLocations, probabilities);
                automaton.addEdge(e);
                lastPriorityGuard = lastPriorityGuard || guard;

            }
            for (auto const& trans : gspn.getTimedTransitions()) {
                storm::expressions::Expression guard = expressionManager->boolean(true);
                
                std::vector<storm::jani::Assignment> assignments;
                for (auto const& inPlaceEntry : trans.getInputPlaces()) {
                    guard = guard && (vars[inPlaceEntry.first]->getExpressionVariable() >= inPlaceEntry.second);
                    if (trans.getOutputPlaces().count(inPlaceEntry.first) == 0) {
                        assignments.emplace_back(storm::jani::LValue(*vars[inPlaceEntry.first]), (vars[inPlaceEntry.first])->getExpressionVariable() - inPlaceEntry.second);
                    }
                }
                for (auto const& inhibPlaceEntry : trans.getInhibitionPlaces()) {
                    guard = guard && (vars[inhibPlaceEntry.first]->getExpressionVariable() < inhibPlaceEntry.second);
                }
                for (auto const& outputPlaceEntry : trans.getOutputPlaces()) {
                    if (trans.getInputPlaces().count(outputPlaceEntry.first) == 0) {
                        assignments.emplace_back(storm::jani::LValue(*vars[outputPlaceEntry.first]), (vars[outputPlaceEntry.first])->getExpressionVariable() + outputPlaceEntry.second );
                    } else {
                        assignments.emplace_back(storm::jani::LValue(*vars[outputPlaceEntry.first]), (vars[outputPlaceEntry.first])->getExpressionVariable() + outputPlaceEntry.second -  trans.getInputPlaces().at(outputPlaceEntry.first));
                    }
                }

                std::shared_ptr<storm::jani::TemplateEdge> templateEdge = std::make_shared<storm::jani::TemplateEdge>(guard);
                automaton.registerTemplateEdge(templateEdge);
                
                storm::expressions::Expression rate = expressionManager->rational(trans.getRate());
                if (trans.hasInfiniteServerSemantics() || (trans.hasKServerSemantics() && !trans.hasSingleServerSemantics())) {
                    STORM_LOG_THROW(trans.hasKServerSemantics() || !trans.getInputPlaces().empty(), storm::exceptions::InvalidModelException, "Unclear semantics: Found a transition with infinite-server semantics and without input place.");
                    storm::expressions::Expression enablingDegree;
                    bool firstArgumentOfMinExpression = true;
                    if (trans.hasKServerSemantics()) {
                        enablingDegree = expressionManager->integer(trans.getNumberOfServers());
                        firstArgumentOfMinExpression = false;
                    }
                    for (auto const& inPlaceEntry : trans.getInputPlaces()) {
                        storm::expressions::Expression enablingDegreeInPlace = vars[inPlaceEntry.first]->getExpressionVariable() / expressionManager->integer(inPlaceEntry.second); // Integer division!
                        if (firstArgumentOfMinExpression == true) {
                            enablingDegree = enablingDegreeInPlace;
                        } else {
                            enablingDegree = storm::expressions::minimum(enablingDegree, enablingDegreeInPlace);
                        }
                    }
                    rate = rate * enablingDegree;
                }

                templateEdge->addDestination(assignments);
                storm::jani::Edge e(locId, storm::jani::Model::SILENT_ACTION_INDEX, rate, templateEdge, {locId}, {expressionManager->integer(1)});
                automaton.addEdge(e);

            }
        }

        storm::jani::Variable const& JaniGSPNBuilder::addDeadlockTransientVariable(storm::jani::Model* model, std::string name, bool ignoreCapacities, bool ignoreInhibitorArcs, bool ignoreEmptyPlaces) {
            storm::expressions::Expression transientValue = expressionManager->boolean(true);

            // build the conjunction over all transitions
            std::vector<storm::gspn::Transition const*> transitions;
            transitions.reserve(gspn.getNumberOfImmediateTransitions() + gspn.getNumberOfTimedTransitions());
            for (auto const& t : gspn.getImmediateTransitions()) {
                transitions.push_back(&t);
            }
            for (auto const& t : gspn.getTimedTransitions()) {
                transitions.push_back(&t);
            }
            bool firstTransition = true;
            for (auto const& transition : transitions) {

                // build the disjunction over all in/out places and inhibitor arcs
                storm::expressions::Expression transitionDisabled = expressionManager->boolean(false);
                bool firstPlace = true;
                if (!ignoreEmptyPlaces) {
                    for (auto const& placeIdMult : transition->getInputPlaces()) {
                        storm::expressions::Expression placeBlocksTransition = (vars.at(placeIdMult.first)->getExpressionVariable() < expressionManager->integer(placeIdMult.second));
                        if (firstPlace) {
                            transitionDisabled = placeBlocksTransition;
                            firstPlace = false;
                        } else {
                            transitionDisabled = transitionDisabled || placeBlocksTransition;
                        }
                    }
                }
                if (!ignoreInhibitorArcs) {
                    for (auto const& placeIdMult : transition->getInhibitionPlaces()) {
                        storm::expressions::Expression placeBlocksTransition = (vars.at(placeIdMult.first)->getExpressionVariable() >= expressionManager->integer(placeIdMult.second));
                        if (firstPlace) {
                            transitionDisabled = placeBlocksTransition;
                            firstPlace = false;
                        } else {
                            transitionDisabled = transitionDisabled || placeBlocksTransition;
                        }
                    }
                }
                if (!ignoreCapacities) {
                    for (auto const& placeIdMult : transition->getOutputPlaces()) {
                        auto const& place = gspn.getPlace(placeIdMult.first);
                        if (place->hasRestrictedCapacity()) {
                            storm::expressions::Expression placeBlocksTransition = (vars.at(placeIdMult.first)->getExpressionVariable() + expressionManager->integer(placeIdMult.second) > expressionManager->integer(place->getCapacity()));
                            if (firstPlace) {
                                transitionDisabled = placeBlocksTransition;
                                firstPlace = false;
                            } else {
                                transitionDisabled = transitionDisabled || placeBlocksTransition;
                            }
                        }
                    }
                }

                if (firstTransition) {
                    transientValue = transitionDisabled;
                    firstTransition = false;
                } else {
                    transientValue = transientValue && transitionDisabled;
                }
            }

            return addTransientVariable(model, name, transientValue);
        }

        storm::jani::Variable const& JaniGSPNBuilder::addTransientVariable(storm::jani::Model* model, std::string name, storm::expressions::Expression expression) {
            auto exprVar = expressionManager->declareBooleanVariable(name);
            auto const& janiVar = model->addVariable(*storm::jani::makeBooleanVariable(name, exprVar, expressionManager->boolean(false), true));
<<<<<<< HEAD
            storm::jani::Assignment assignment(janiVar, expression);
=======
            storm::jani::Assignment assignment(storm::jani::LValue(janiVar), transientValue);
>>>>>>> 43688d09
            model->getAutomata().front().getLocations().front().addTransientAssignment(assignment);
            return janiVar;
        }

        std::string getUniqueVarName(storm::expressions::ExpressionManager const& manager, std::string name) {
            std::string res = name;
            while (manager.hasVariable(res)) {
                res.append("_");
            }
            return res;
        }
<<<<<<< HEAD

        std::vector<storm::jani::Property> JaniGSPNBuilder::getStandardProperties(storm::jani::Model* model, std::shared_ptr<storm::logic::AtomicExpressionFormula> atomicFormula, std::string name, std::string description, bool maximal) {
            std::vector<storm::jani::Property> standardProperties;
            std::string dirShort = maximal ? "Max" : "Min";
            std::string dirLong = maximal ? "maximal" : "minimal";
            storm::solver::OptimizationDirection optimizationDirection = maximal ? storm::solver::OptimizationDirection::Maximize : storm::solver::OptimizationDirection::Minimize;

            // Build reachability property
            auto reachFormula = std::make_shared<storm::logic::ProbabilityOperatorFormula>(
                    std::make_shared<storm::logic::EventuallyFormula>(atomicFormula, storm::logic::FormulaContext::Probability),
                    storm::logic::OperatorInformation(optimizationDirection));
            standardProperties.emplace_back(dirShort + "PrReach" + name, reachFormula, "The " + dirLong + " probability to eventually reach " + description + ".");

            // Build time bounded reachability property
            // Add variable for time bound
=======
        
        void JaniGSPNBuilder::buildProperties(storm::jani::Model* model) {
            standardProperties.clear();
            
            auto const& deadlockVar = addDeadlockTransientVariable(model, getUniqueVarName(*expressionManager, "deadl"));
            auto deadlock = std::make_shared<storm::logic::AtomicExpressionFormula>(deadlockVar.getExpressionVariable().getExpression());
            auto trueFormula = std::make_shared<storm::logic::BooleanLiteralFormula>(true);
            std::set<storm::expressions::Variable> emptyVariableSet;
            
            auto maxReachDeadlock = std::make_shared<storm::logic::ProbabilityOperatorFormula>(
                    std::make_shared<storm::logic::EventuallyFormula>(deadlock, storm::logic::FormulaContext::Probability),
                    storm::logic::OperatorInformation(storm::solver::OptimizationDirection::Maximize));
            standardProperties.emplace_back("MaxPrReachDeadlock", maxReachDeadlock, emptyVariableSet, "The maximal probability to eventually reach a deadlock.");
            
>>>>>>> 43688d09
            auto exprTB = expressionManager->declareRationalVariable(getUniqueVarName(*expressionManager, "TIME_BOUND"));
            auto janiTB = storm::jani::Constant(exprTB.getName(), exprTB);
            model->addConstant(janiTB);
            storm::logic::TimeBound tb(false, janiTB.getExpressionVariable().getExpression());
            storm::logic::TimeBoundReference tbr(storm::logic::TimeBoundType::Time);
<<<<<<< HEAD

            auto trueFormula = std::make_shared<storm::logic::BooleanLiteralFormula>(true);
            auto reachTimeBoundFormula = std::make_shared<storm::logic::ProbabilityOperatorFormula>(
                    std::make_shared<storm::logic::BoundedUntilFormula>(trueFormula, atomicFormula, boost::none, tb, tbr),
                    storm::logic::OperatorInformation(optimizationDirection));
            standardProperties.emplace_back(dirShort + "PrReach" + name + "TB", reachTimeBoundFormula, "The " + dirLong + " probability to reach " + description + " within 'TIME_BOUND' steps.");

            // Use complementary direction for expected time
            dirShort = maximal ? "Min" : "Max";
            dirLong = maximal ? "minimal" : "maximal";
            optimizationDirection = maximal ? storm::solver::OptimizationDirection::Minimize : storm::solver::OptimizationDirection::Maximize;

            // Build expected time property
            auto expTimeFormula = std::make_shared<storm::logic::TimeOperatorFormula>(
                    std::make_shared<storm::logic::EventuallyFormula>(atomicFormula, storm::logic::FormulaContext::Time),
                    storm::logic::OperatorInformation(optimizationDirection));
            standardProperties.emplace_back(dirShort + "ExpTime" + name, expTimeFormula, "The " + dirLong + " expected time to reach " + description + ".");
            return standardProperties;
        }

        std::vector<storm::jani::Property> JaniGSPNBuilder::getDeadlockProperties(storm::jani::Model* model) {
            auto const& deadlockVar = addDeadlockTransientVariable(model, getUniqueVarName(*expressionManager, "deadl"));
            auto deadlockFormula = std::make_shared<storm::logic::AtomicExpressionFormula>(deadlockVar.getExpressionVariable().getExpression());
            return getStandardProperties(model, deadlockFormula, "Deadlock", "a deadlock", true);
=======
            auto maxReachDeadlockTimeBounded = std::make_shared<storm::logic::ProbabilityOperatorFormula>(
                    std::make_shared<storm::logic::BoundedUntilFormula>(trueFormula, deadlock, boost::none, tb, tbr),
                    storm::logic::OperatorInformation(storm::solver::OptimizationDirection::Maximize));
            standardProperties.emplace_back("MaxPrReachDeadlockTB", maxReachDeadlockTimeBounded, emptyVariableSet, "The maximal probability to reach a deadlock within 'TIME_BOUND' steps.");
            
            auto expTimeDeadlock = std::make_shared<storm::logic::TimeOperatorFormula>(
                    std::make_shared<storm::logic::EventuallyFormula>(deadlock, storm::logic::FormulaContext::Time),
                    storm::logic::OperatorInformation(storm::solver::OptimizationDirection::Minimize));
            standardProperties.emplace_back("MinExpTimeDeadlock", expTimeDeadlock, emptyVariableSet, "The minimal expected time to reach a deadlock.");
            
>>>>>>> 43688d09
        }

    }
}<|MERGE_RESOLUTION|>--- conflicted
+++ resolved
@@ -22,14 +22,6 @@
             addEdges(mainAutomaton, locId);
             model->addAutomaton(mainAutomaton);
             model->setStandardSystemComposition();
-<<<<<<< HEAD
-=======
-            if (buildStandardProperties) {
-                buildProperties(model);
-            }
-            model->getModelFeatures().add(storm::jani::ModelFeature::DerivedOperators);
-            model->finalize();
->>>>>>> 43688d09
             return model;
         }
 
@@ -259,11 +251,7 @@
         storm::jani::Variable const& JaniGSPNBuilder::addTransientVariable(storm::jani::Model* model, std::string name, storm::expressions::Expression expression) {
             auto exprVar = expressionManager->declareBooleanVariable(name);
             auto const& janiVar = model->addVariable(*storm::jani::makeBooleanVariable(name, exprVar, expressionManager->boolean(false), true));
-<<<<<<< HEAD
-            storm::jani::Assignment assignment(janiVar, expression);
-=======
-            storm::jani::Assignment assignment(storm::jani::LValue(janiVar), transientValue);
->>>>>>> 43688d09
+            storm::jani::Assignment assignment(storm::jani::LValue(janiVar), expression);
             model->getAutomata().front().getLocations().front().addTransientAssignment(assignment);
             return janiVar;
         }
@@ -275,7 +263,6 @@
             }
             return res;
         }
-<<<<<<< HEAD
 
         std::vector<storm::jani::Property> JaniGSPNBuilder::getStandardProperties(storm::jani::Model* model, std::shared_ptr<storm::logic::AtomicExpressionFormula> atomicFormula, std::string name, std::string description, bool maximal) {
             std::vector<storm::jani::Property> standardProperties;
@@ -291,28 +278,11 @@
 
             // Build time bounded reachability property
             // Add variable for time bound
-=======
-        
-        void JaniGSPNBuilder::buildProperties(storm::jani::Model* model) {
-            standardProperties.clear();
-            
-            auto const& deadlockVar = addDeadlockTransientVariable(model, getUniqueVarName(*expressionManager, "deadl"));
-            auto deadlock = std::make_shared<storm::logic::AtomicExpressionFormula>(deadlockVar.getExpressionVariable().getExpression());
-            auto trueFormula = std::make_shared<storm::logic::BooleanLiteralFormula>(true);
-            std::set<storm::expressions::Variable> emptyVariableSet;
-            
-            auto maxReachDeadlock = std::make_shared<storm::logic::ProbabilityOperatorFormula>(
-                    std::make_shared<storm::logic::EventuallyFormula>(deadlock, storm::logic::FormulaContext::Probability),
-                    storm::logic::OperatorInformation(storm::solver::OptimizationDirection::Maximize));
-            standardProperties.emplace_back("MaxPrReachDeadlock", maxReachDeadlock, emptyVariableSet, "The maximal probability to eventually reach a deadlock.");
-            
->>>>>>> 43688d09
             auto exprTB = expressionManager->declareRationalVariable(getUniqueVarName(*expressionManager, "TIME_BOUND"));
             auto janiTB = storm::jani::Constant(exprTB.getName(), exprTB);
             model->addConstant(janiTB);
             storm::logic::TimeBound tb(false, janiTB.getExpressionVariable().getExpression());
             storm::logic::TimeBoundReference tbr(storm::logic::TimeBoundType::Time);
-<<<<<<< HEAD
 
             auto trueFormula = std::make_shared<storm::logic::BooleanLiteralFormula>(true);
             auto reachTimeBoundFormula = std::make_shared<storm::logic::ProbabilityOperatorFormula>(
@@ -337,18 +307,6 @@
             auto const& deadlockVar = addDeadlockTransientVariable(model, getUniqueVarName(*expressionManager, "deadl"));
             auto deadlockFormula = std::make_shared<storm::logic::AtomicExpressionFormula>(deadlockVar.getExpressionVariable().getExpression());
             return getStandardProperties(model, deadlockFormula, "Deadlock", "a deadlock", true);
-=======
-            auto maxReachDeadlockTimeBounded = std::make_shared<storm::logic::ProbabilityOperatorFormula>(
-                    std::make_shared<storm::logic::BoundedUntilFormula>(trueFormula, deadlock, boost::none, tb, tbr),
-                    storm::logic::OperatorInformation(storm::solver::OptimizationDirection::Maximize));
-            standardProperties.emplace_back("MaxPrReachDeadlockTB", maxReachDeadlockTimeBounded, emptyVariableSet, "The maximal probability to reach a deadlock within 'TIME_BOUND' steps.");
-            
-            auto expTimeDeadlock = std::make_shared<storm::logic::TimeOperatorFormula>(
-                    std::make_shared<storm::logic::EventuallyFormula>(deadlock, storm::logic::FormulaContext::Time),
-                    storm::logic::OperatorInformation(storm::solver::OptimizationDirection::Minimize));
-            standardProperties.emplace_back("MinExpTimeDeadlock", expTimeDeadlock, emptyVariableSet, "The minimal expected time to reach a deadlock.");
-            
->>>>>>> 43688d09
         }
 
     }
