#include "src/modelchecker/reachability/SparseDtmcEliminationModelChecker.h"

#include <algorithm>
#include <random>
#include <chrono>

#include "src/adapters/CarlAdapter.h"

#include "src/settings/modules/SparseDtmcEliminationModelCheckerSettings.h"
#include "src/settings/modules/GeneralSettings.h"
#include "src/settings/SettingsManager.h"

#include "src/storage/StronglyConnectedComponentDecomposition.h"

#include "src/models/sparse/StandardRewardModel.h"
#include "src/modelchecker/results/ExplicitQualitativeCheckResult.h"
#include "src/modelchecker/results/ExplicitQuantitativeCheckResult.h"

#include "src/logic/FragmentSpecification.h"

#include "src/utility/graph.h"
#include "src/utility/vector.h"
#include "src/utility/macros.h"

#include "src/exceptions/InvalidPropertyException.h"
#include "src/exceptions/InvalidStateException.h"
#include "src/exceptions/InvalidSettingsException.h"
#include "src/exceptions/IllegalArgumentException.h"

#include "src/solver/stateelimination/LongRunAverageEliminator.h"
#include "src/solver/stateelimination/ConditionalEliminator.h"
#include "src/solver/stateelimination/PrioritizedEliminator.h"

namespace storm {
    namespace modelchecker {
        
        template<typename ValueType>
        uint_fast64_t estimateComplexity(ValueType const& value) {
            return 1;
        }
        
#ifdef STORM_HAVE_CARL
        template<>
        uint_fast64_t estimateComplexity(storm::RationalFunction const& value) {
            if (storm::utility::isConstant(value)) {
                return 1;
            }
            if (value.denominator().isConstant()) {
                return value.nominator().complexity();
            } else {
                return value.denominator().complexity() * value.nominator().complexity();
            }
        }
#endif
        
        bool eliminationOrderNeedsDistances(storm::settings::modules::SparseDtmcEliminationModelCheckerSettings::EliminationOrder const& order) {
            return order == storm::settings::modules::SparseDtmcEliminationModelCheckerSettings::EliminationOrder::Forward ||
            order == storm::settings::modules::SparseDtmcEliminationModelCheckerSettings::EliminationOrder::ForwardReversed ||
            order == storm::settings::modules::SparseDtmcEliminationModelCheckerSettings::EliminationOrder::Backward ||
            order == storm::settings::modules::SparseDtmcEliminationModelCheckerSettings::EliminationOrder::BackwardReversed;
        }
        
        bool eliminationOrderNeedsForwardDistances(storm::settings::modules::SparseDtmcEliminationModelCheckerSettings::EliminationOrder const& order) {
            return order == storm::settings::modules::SparseDtmcEliminationModelCheckerSettings::EliminationOrder::Forward ||
            order == storm::settings::modules::SparseDtmcEliminationModelCheckerSettings::EliminationOrder::ForwardReversed;
        }
        
        bool eliminationOrderNeedsReversedDistances(storm::settings::modules::SparseDtmcEliminationModelCheckerSettings::EliminationOrder const& order) {
            return order == storm::settings::modules::SparseDtmcEliminationModelCheckerSettings::EliminationOrder::ForwardReversed ||
            order == storm::settings::modules::SparseDtmcEliminationModelCheckerSettings::EliminationOrder::BackwardReversed;
        }
        
        bool eliminationOrderIsPenaltyBased(storm::settings::modules::SparseDtmcEliminationModelCheckerSettings::EliminationOrder const& order) {
            return order == storm::settings::modules::SparseDtmcEliminationModelCheckerSettings::EliminationOrder::StaticPenalty ||
            order == storm::settings::modules::SparseDtmcEliminationModelCheckerSettings::EliminationOrder::DynamicPenalty ||
            order == storm::settings::modules::SparseDtmcEliminationModelCheckerSettings::EliminationOrder::RegularExpression;
        }
        
        bool eliminationOrderIsStatic(storm::settings::modules::SparseDtmcEliminationModelCheckerSettings::EliminationOrder const& order) {
            return eliminationOrderNeedsDistances(order) || order == storm::settings::modules::SparseDtmcEliminationModelCheckerSettings::EliminationOrder::StaticPenalty;
        }
        
        template<typename SparseDtmcModelType>
        SparseDtmcEliminationModelChecker<SparseDtmcModelType>::SparseDtmcEliminationModelChecker(storm::models::sparse::Dtmc<ValueType> const& model) : SparsePropositionalModelChecker<SparseDtmcModelType>(model) {
            // Intentionally left empty.
        }
        
        template<typename SparseDtmcModelType>
        bool SparseDtmcEliminationModelChecker<SparseDtmcModelType>::canHandle(CheckTask<storm::logic::Formula> const& checkTask) const {
            storm::logic::Formula const& formula = checkTask.getFormula();
            storm::logic::FragmentSpecification fragment = storm::logic::prctl().setCumulativeRewardFormulasAllowed(false).setInstantaneousFormulasAllowed(false);
            fragment.setNestedOperatorsAllowed(false).setLongRunAverageProbabilitiesAllowed(true).setConditionalProbabilityFormulasAllowed(true).setOnlyEventuallyFormuluasInConditionalFormulasAllowed(true);
            return formula.isInFragment(fragment);
        }
        
        template<typename SparseDtmcModelType>
        std::unique_ptr<CheckResult> SparseDtmcEliminationModelChecker<SparseDtmcModelType>::computeLongRunAverageProbabilities(CheckTask<storm::logic::StateFormula> const& checkTask) {
            storm::logic::StateFormula const& stateFormula = checkTask.getFormula();
            std::unique_ptr<CheckResult> subResultPointer = this->check(stateFormula);
            storm::storage::BitVector const& psiStates = subResultPointer->asExplicitQualitativeCheckResult().getTruthValuesVector();

            storm::storage::SparseMatrix<ValueType> const& transitionMatrix = this->getModel().getTransitionMatrix();
            uint_fast64_t numberOfStates = transitionMatrix.getRowCount();
            if (psiStates.empty()) {
                return std::unique_ptr<CheckResult>(new ExplicitQuantitativeCheckResult<ValueType>(std::vector<ValueType>(numberOfStates, storm::utility::zero<ValueType>())));
            }
            if (psiStates.full()) {
                return std::unique_ptr<CheckResult>(new ExplicitQuantitativeCheckResult<ValueType>(std::vector<ValueType>(numberOfStates, storm::utility::one<ValueType>())));
            }
            
            storm::storage::BitVector const& initialStates = this->getModel().getInitialStates();
            STORM_LOG_THROW(initialStates.getNumberOfSetBits() == 1, storm::exceptions::IllegalArgumentException, "Input model is required to have exactly one initial state.");
            STORM_LOG_THROW(checkTask.isOnlyInitialStatesRelevantSet(), storm::exceptions::IllegalArgumentException, "Cannot compute long-run probabilities for all states.");
            
            storm::storage::SparseMatrix<ValueType> backwardTransitions = this->getModel().getBackwardTransitions();
            storm::storage::BitVector maybeStates = storm::utility::graph::performProbGreater0(backwardTransitions, storm::storage::BitVector(transitionMatrix.getRowCount(), true), psiStates);
            
            std::vector<ValueType> result(transitionMatrix.getRowCount(), storm::utility::zero<ValueType>());
            
            // Determine whether we need to perform some further computation.
            bool furtherComputationNeeded = true;
            if (checkTask.isOnlyInitialStatesRelevantSet() && initialStates.isDisjointFrom(maybeStates)) {
                STORM_LOG_DEBUG("The long-run probability for all initial states was found in a preprocessing step.");
                furtherComputationNeeded = false;
            }
            if (maybeStates.empty()) {
                STORM_LOG_DEBUG("The long-run probability for all states was found in a preprocessing step.");
                furtherComputationNeeded = false;
            }
            
            if (furtherComputationNeeded) {
                if (checkTask.isOnlyInitialStatesRelevantSet()) {
                    // Determine the set of states that is reachable from the initial state without jumping over a target state.
                    storm::storage::BitVector reachableStates = storm::utility::graph::getReachableStates(transitionMatrix, initialStates, storm::storage::BitVector(numberOfStates, true), storm::storage::BitVector(numberOfStates, false));
                    
                    // Subtract from the maybe states the set of states that is not reachable (on a path from the initial to a target state).
                    maybeStates &= reachableStates;
                }
                
                std::vector<ValueType> stateValues(maybeStates.size(), storm::utility::zero<ValueType>());
                storm::utility::vector::setVectorValues(stateValues, psiStates, storm::utility::one<ValueType>());
                result = computeLongRunValues(transitionMatrix, backwardTransitions, initialStates, maybeStates, checkTask.isOnlyInitialStatesRelevantSet(), stateValues);
            }
            
            // Construct check result based on whether we have computed values for all states or just the initial states.
            std::unique_ptr<CheckResult> checkResult(new ExplicitQuantitativeCheckResult<ValueType>(result));
            if (checkTask.isOnlyInitialStatesRelevantSet()) {
                // If we computed the results for the initial states only, we need to filter the result to only
                // communicate these results.
                checkResult->filter(ExplicitQualitativeCheckResult(initialStates));
            }
            return checkResult;
        }
        
        template<typename SparseDtmcModelType>
        std::unique_ptr<CheckResult> SparseDtmcEliminationModelChecker<SparseDtmcModelType>::computeLongRunAverageRewards(CheckTask<storm::logic::LongRunAverageRewardFormula> const& checkTask) {
            // Do some sanity checks to establish some required properties.
            RewardModelType const& rewardModel = this->getModel().getRewardModel(checkTask.isRewardModelSet() ? checkTask.getRewardModel() : "");
            STORM_LOG_THROW(!rewardModel.empty(), storm::exceptions::IllegalArgumentException, "Input model does not have a reward model.");

            storm::storage::BitVector const& initialStates = this->getModel().getInitialStates();
            STORM_LOG_THROW(initialStates.getNumberOfSetBits() == 1, storm::exceptions::IllegalArgumentException, "Input model is required to have exactly one initial state.");
            STORM_LOG_THROW(checkTask.isOnlyInitialStatesRelevantSet(), storm::exceptions::IllegalArgumentException, "Cannot compute long-run probabilities for all states.");
            
            storm::storage::SparseMatrix<ValueType> const& transitionMatrix = this->getModel().getTransitionMatrix();
            uint_fast64_t numberOfStates = transitionMatrix.getRowCount();
            
            // Get the state-reward values from the reward model.
            std::vector<ValueType> stateRewardValues = rewardModel.getTotalRewardVector(this->getModel().getTransitionMatrix());
        
            storm::storage::BitVector maybeStates(stateRewardValues.size());
            uint_fast64_t index = 0;
            for (auto const& value : stateRewardValues) {
                if (value != storm::utility::zero<ValueType>()) {
                    maybeStates.set(index, true);
                }
                ++index;
            }
            
            storm::storage::SparseMatrix<ValueType> backwardTransitions = this->getModel().getBackwardTransitions();
            
            storm::storage::BitVector allStates(numberOfStates, true);
            maybeStates = storm::utility::graph::performProbGreater0(backwardTransitions, allStates, maybeStates);
            
            std::vector<ValueType> result(numberOfStates, storm::utility::zero<ValueType>());

            // Determine whether we need to perform some further computation.
            bool furtherComputationNeeded = true;
            if (checkTask.isOnlyInitialStatesRelevantSet() && initialStates.isDisjointFrom(maybeStates)) {
                furtherComputationNeeded = false;
            }
            
            if (furtherComputationNeeded) {
                if (checkTask.isOnlyInitialStatesRelevantSet()) {
                    // Determine the set of states that is reachable from the initial state without jumping over a target state.
                    storm::storage::BitVector reachableStates = storm::utility::graph::getReachableStates(transitionMatrix, initialStates, storm::storage::BitVector(numberOfStates, true), storm::storage::BitVector(numberOfStates, false));
                    
                    // Subtract from the maybe states the set of states that is not reachable (on a path from the initial to a target state).
                    maybeStates &= reachableStates;
                }
                
                result = computeLongRunValues(transitionMatrix, backwardTransitions, initialStates, maybeStates, checkTask.isOnlyInitialStatesRelevantSet(), stateRewardValues);
            }
            
            // Construct check result based on whether we have computed values for all states or just the initial states.
            std::unique_ptr<CheckResult> checkResult(new ExplicitQuantitativeCheckResult<ValueType>(result));
            if (checkTask.isOnlyInitialStatesRelevantSet()) {
                // If we computed the results for the initial states only, we need to filter the result to only
                // communicate these results.
                checkResult->filter(ExplicitQualitativeCheckResult(initialStates));
            }
            return checkResult;
        }
        
        template<typename SparseDtmcModelType>
        std::vector<typename SparseDtmcEliminationModelChecker<SparseDtmcModelType>::ValueType> SparseDtmcEliminationModelChecker<SparseDtmcModelType>::computeLongRunValues(storm::storage::SparseMatrix<ValueType> const& transitionMatrix, storm::storage::SparseMatrix<ValueType> const& backwardTransitions, storm::storage::BitVector const& initialStates, storm::storage::BitVector const& maybeStates, bool computeResultsForInitialStatesOnly, std::vector<ValueType>& stateValues) {
            
            std::chrono::high_resolution_clock::time_point totalTimeStart = std::chrono::high_resolution_clock::now();
            
            // Start by decomposing the DTMC into its BSCCs.
            std::chrono::high_resolution_clock::time_point sccDecompositionStart = std::chrono::high_resolution_clock::now();
            storm::storage::StronglyConnectedComponentDecomposition<ValueType> bsccDecomposition(transitionMatrix, storm::storage::BitVector(transitionMatrix.getRowCount(), true), false, true);
            auto sccDecompositionEnd = std::chrono::high_resolution_clock::now();

            std::chrono::high_resolution_clock::time_point conversionStart = std::chrono::high_resolution_clock::now();
            
            // Then, we convert the reduced matrix to a more flexible format to be able to perform state elimination more easily.
            storm::storage::FlexibleSparseMatrix<ValueType> flexibleMatrix(transitionMatrix);
            flexibleMatrix.createSubmatrix(maybeStates, maybeStates);
            storm::storage::FlexibleSparseMatrix<ValueType> flexibleBackwardTransitions(backwardTransitions);
            flexibleBackwardTransitions.createSubmatrix(maybeStates, maybeStates);
            auto conversionEnd = std::chrono::high_resolution_clock::now();
            
            std::chrono::high_resolution_clock::time_point modelCheckingStart = std::chrono::high_resolution_clock::now();

            storm::settings::modules::SparseDtmcEliminationModelCheckerSettings::EliminationOrder order = storm::settings::sparseDtmcEliminationModelCheckerSettings().getEliminationOrder();
            boost::optional<std::vector<uint_fast64_t>> distanceBasedPriorities;
            if (eliminationOrderNeedsDistances(order)) {
                distanceBasedPriorities = getDistanceBasedPriorities(transitionMatrix, backwardTransitions, initialStates, stateValues,
                                                                     eliminationOrderNeedsForwardDistances(order), eliminationOrderNeedsReversedDistances(order));
            }
            
            uint_fast64_t numberOfStates = transitionMatrix.getRowCount();
            storm::storage::BitVector regularStatesInBsccs(numberOfStates);
            storm::storage::BitVector relevantBsccs(bsccDecomposition.size());
            storm::storage::BitVector bsccRepresentativesAsBitVector(numberOfStates);
            std::vector<storm::storage::sparse::state_type> bsccRepresentatives;
            uint_fast64_t currentIndex = 0;
            for (auto const& bscc : bsccDecomposition) {
                // Since all states in an SCC can reach all other states, we only need to check whether an arbitrary
                // state is a maybe state.
                if (maybeStates.get(*bscc.cbegin())) {
                    relevantBsccs.set(currentIndex);
                    bsccRepresentatives.push_back(*bscc.cbegin());
                    bsccRepresentativesAsBitVector.set(*bscc.cbegin(), true);
                    for (auto const& state : bscc) {
                        regularStatesInBsccs.set(state, true);
                    }
                }
                ++currentIndex;
            }
            regularStatesInBsccs &= ~bsccRepresentativesAsBitVector;
            
            // Compute the average time to stay in each state for all states in BSCCs.
            std::vector<ValueType> averageTimeInStates(stateValues.size(), storm::utility::one<ValueType>());
            
            // First, we eliminate all states in BSCCs (except for the representative states).
            std::shared_ptr<StatePriorityQueue<ValueType>> priorityQueue = createStatePriorityQueue(distanceBasedPriorities, flexibleMatrix, flexibleBackwardTransitions, stateValues, regularStatesInBsccs);
            storm::solver::stateelimination::LongRunAverageEliminator<SparseDtmcModelType> stateEliminator(flexibleMatrix, flexibleBackwardTransitions, priorityQueue, stateValues, averageTimeInStates);
            
            while (priorityQueue->hasNextState()) {
                storm::storage::sparse::state_type state = priorityQueue->popNextState();
                stateEliminator.eliminateState(state, true);
                STORM_LOG_ASSERT(checkConsistent(flexibleMatrix, flexibleBackwardTransitions), "The forward and backward transition matrices became inconsistent.");
            }
            
            // Now, we set the values of all states in BSCCs to that of the representative value (and clear the
            // transitions of the representative states while doing so).
            auto representativeIt = bsccRepresentatives.begin();
            for (auto sccIndex : relevantBsccs) {
                // We only need to set the values for all states of the BSCC if we are not computing the values for the
                // initial states only.
                ValueType bsccValue = stateValues[*representativeIt] / averageTimeInStates[*representativeIt];
                auto const& bscc = bsccDecomposition[sccIndex];
                if (!computeResultsForInitialStatesOnly) {
                    for (auto const& state : bscc) {
                        stateValues[state] = bsccValue;
                    }
                } else {
                    for (auto const& state : bscc) {
                        stateValues[state] = storm::utility::zero<ValueType>();
                    }
                    stateValues[*representativeIt] = bsccValue;
                }

                FlexibleRowType& representativeForwardRow = flexibleMatrix.getRow(*representativeIt);
                representativeForwardRow.clear();
                representativeForwardRow.shrink_to_fit();
                
                FlexibleRowType& representativeBackwardRow = flexibleBackwardTransitions.getRow(*representativeIt);
                auto it = representativeBackwardRow.begin(), ite = representativeBackwardRow.end();
                for (; it != ite; ++it) {
                    if (it->getColumn() == *representativeIt) {
                        break;
                    }
                }
                representativeBackwardRow.erase(it);

                ++representativeIt;
            }

            // If there are states remaining that are not in BSCCs, we need to eliminate them now.
            storm::storage::BitVector remainingStates = maybeStates & ~regularStatesInBsccs;
            
            // Set the value initial value of all states not in a BSCC to zero, because a) any previous value would
            // incorrectly influence the result and b) the value have been erroneously changed for the predecessors of
            // BSCCs by the previous state elimination.
            for (auto state : remainingStates) {
                if (!bsccRepresentativesAsBitVector.get(state)) {
                    stateValues[state] = storm::utility::zero<ValueType>();
                }
            }
            
            // We only need to eliminate the remaining states if there was some BSCC that has a non-zero value, i.e.
            // that consists of maybe states.
            if (!relevantBsccs.empty()) {
                performOrdinaryStateElimination(flexibleMatrix, flexibleBackwardTransitions, remainingStates, initialStates, computeResultsForInitialStatesOnly, stateValues, distanceBasedPriorities);
            }
            
            std::chrono::high_resolution_clock::time_point modelCheckingEnd = std::chrono::high_resolution_clock::now();
            std::chrono::high_resolution_clock::time_point totalTimeEnd = std::chrono::high_resolution_clock::now();
            
            if (storm::settings::generalSettings().isShowStatisticsSet()) {
                std::chrono::high_resolution_clock::duration sccDecompositionTime = sccDecompositionEnd - sccDecompositionStart;
                std::chrono::milliseconds sccDecompositionTimeInMilliseconds = std::chrono::duration_cast<std::chrono::milliseconds>(sccDecompositionTime);
                std::chrono::high_resolution_clock::duration conversionTime = conversionEnd - conversionStart;
                std::chrono::milliseconds conversionTimeInMilliseconds = std::chrono::duration_cast<std::chrono::milliseconds>(conversionTime);
                std::chrono::high_resolution_clock::duration modelCheckingTime = modelCheckingEnd - modelCheckingStart;
                std::chrono::milliseconds modelCheckingTimeInMilliseconds = std::chrono::duration_cast<std::chrono::milliseconds>(modelCheckingTime);
                std::chrono::high_resolution_clock::duration totalTime = totalTimeEnd - totalTimeStart;
                std::chrono::milliseconds totalTimeInMilliseconds = std::chrono::duration_cast<std::chrono::milliseconds>(totalTime);
                
                STORM_PRINT_AND_LOG(std::endl);
                STORM_PRINT_AND_LOG("Time breakdown:" << std::endl);
                STORM_PRINT_AND_LOG("    * time for SCC decomposition: " << sccDecompositionTimeInMilliseconds.count() << "ms" << std::endl);
                STORM_PRINT_AND_LOG("    * time for conversion: " << conversionTimeInMilliseconds.count() << "ms" << std::endl);
                STORM_PRINT_AND_LOG("    * time for checking: " << modelCheckingTimeInMilliseconds.count() << "ms" << std::endl);
                STORM_PRINT_AND_LOG("------------------------------------------" << std::endl);
                STORM_PRINT_AND_LOG("    * total time: " << totalTimeInMilliseconds.count() << "ms" << std::endl);
            }
            
            // Now, we return the value for the only initial state.
            STORM_LOG_DEBUG("Simplifying and returning result.");
            for (auto& value : stateValues) {
                value = storm::utility::simplify(value);
            }
            return stateValues;
        }
        
        template<typename SparseDtmcModelType>
        std::unique_ptr<CheckResult> SparseDtmcEliminationModelChecker<SparseDtmcModelType>::computeBoundedUntilProbabilities(CheckTask<storm::logic::BoundedUntilFormula> const& checkTask) {
            storm::logic::BoundedUntilFormula const& pathFormula = checkTask.getFormula();
            
            // Retrieve the appropriate bitvectors by model checking the subformulas.
            std::unique_ptr<CheckResult> leftResultPointer = this->check(pathFormula.getLeftSubformula());
            std::unique_ptr<CheckResult> rightResultPointer = this->check(pathFormula.getRightSubformula());
            storm::storage::BitVector const& phiStates = leftResultPointer->asExplicitQualitativeCheckResult().getTruthValuesVector();
            storm::storage::BitVector const& psiStates = rightResultPointer->asExplicitQualitativeCheckResult().getTruthValuesVector();
            
            // Start by determining the states that have a non-zero probability of reaching the target states within the
            // time bound.
            storm::storage::BitVector statesWithProbabilityGreater0 = storm::utility::graph::performProbGreater0(this->getModel().getBackwardTransitions(), phiStates, psiStates, true, pathFormula.getDiscreteTimeBound());
            statesWithProbabilityGreater0 &= ~psiStates;
            
            // Determine whether we need to perform some further computation.
            bool furtherComputationNeeded = true;
            if (checkTask.isOnlyInitialStatesRelevantSet() && this->getModel().getInitialStates().isDisjointFrom(statesWithProbabilityGreater0)) {
                STORM_LOG_DEBUG("The probability for all initial states was found in a preprocessing step.");
                furtherComputationNeeded = false;
            } else if (statesWithProbabilityGreater0.empty()) {
                STORM_LOG_DEBUG("The probability for all states was found in a preprocessing step.");
                furtherComputationNeeded = false;
            }
            
            storm::storage::SparseMatrix<ValueType> const& transitionMatrix = this->getModel().getTransitionMatrix();
            storm::storage::BitVector const& initialStates = this->getModel().getInitialStates();
            
            std::vector<ValueType> result(transitionMatrix.getRowCount(), storm::utility::zero<ValueType>());

            if (furtherComputationNeeded) {
                uint_fast64_t timeBound = pathFormula.getDiscreteTimeBound();
                
                if (checkTask.isOnlyInitialStatesRelevantSet()) {
                    // Determine the set of states that is reachable from the initial state without jumping over a target state.
                    storm::storage::BitVector reachableStates = storm::utility::graph::getReachableStates(transitionMatrix, initialStates, phiStates, psiStates, true, timeBound);
                    
                    // Subtract from the maybe states the set of states that is not reachable (on a path from the initial to a target state).
                    statesWithProbabilityGreater0 &= reachableStates;
                }

                // We then build the submatrix that only has the transitions of the maybe states.
                storm::storage::SparseMatrix<ValueType> submatrix = transitionMatrix.getSubmatrix(true, statesWithProbabilityGreater0, statesWithProbabilityGreater0, true);
                
                std::vector<std::size_t> distancesFromInitialStates;
                storm::storage::BitVector relevantStates;
                if (checkTask.isOnlyInitialStatesRelevantSet()) {
                    // Determine the set of initial states of the sub-model.
                    storm::storage::BitVector subInitialStates = this->getModel().getInitialStates() % statesWithProbabilityGreater0;

                    // Precompute the distances of the relevant states to the initial states.
                    distancesFromInitialStates = storm::utility::graph::getDistances(submatrix, subInitialStates, statesWithProbabilityGreater0);
                    
                    // Set all states to be relevant for later use.
                    relevantStates = storm::storage::BitVector(statesWithProbabilityGreater0.getNumberOfSetBits(), true);
                }
                
                // Create the vector of one-step probabilities to go to target states.
                std::vector<ValueType> b = transitionMatrix.getConstrainedRowSumVector(statesWithProbabilityGreater0, psiStates);
                
                // Create the vector with which to multiply.
                std::vector<ValueType> subresult(b);
                std::vector<ValueType> tmp(subresult.size());
                
                // Subtract one from the time bound because initializing the sub-result to b already accounts for one step.
                --timeBound;
                
                // Perform matrix-vector multiplications until the time-bound is met.
                for (uint_fast64_t timeStep = 0; timeStep < timeBound; ++timeStep) {
                    submatrix.multiplyWithVector(subresult, tmp);
                    storm::utility::vector::addVectors(tmp, b, subresult);
                    
                    // If we are computing the results for the initial states only, we can use the minimal distance from
                    // each state to the initial states to determine whether we still need to consider the values for
                    // these states. If not, we can null-out all their probabilities.
                    if (checkTask.isOnlyInitialStatesRelevantSet()) {
                        for (auto state : relevantStates) {
                            if (distancesFromInitialStates[state] > (timeBound - timeStep)) {
                                for (auto& element : submatrix.getRow(state)) {
                                    element.setValue(storm::utility::zero<ValueType>());
                                }
                                b[state] = storm::utility::zero<ValueType>();
                                relevantStates.set(state, false);
                            }
                        }
                    }
                }
                
                // Set the values of the resulting vector accordingly.
                storm::utility::vector::setVectorValues(result, statesWithProbabilityGreater0, subresult);
            }
            storm::utility::vector::setVectorValues<ValueType>(result, psiStates, storm::utility::one<ValueType>());
            
            // Construct check result based on whether we have computed values for all states or just the initial states.
            std::unique_ptr<CheckResult> checkResult(new ExplicitQuantitativeCheckResult<ValueType>(result));
            if (checkTask.isOnlyInitialStatesRelevantSet()) {
                // If we computed the results for the initial (and prob 0 and prob1) states only, we need to filter the
                // result to only communicate these results.
                checkResult->filter(ExplicitQualitativeCheckResult(this->getModel().getInitialStates() | psiStates));
            }
            return checkResult;
        }
        
        template<typename SparseDtmcModelType>
        std::unique_ptr<CheckResult> SparseDtmcEliminationModelChecker<SparseDtmcModelType>::computeUntilProbabilities(CheckTask<storm::logic::UntilFormula> const& checkTask) {
            storm::logic::UntilFormula const& pathFormula = checkTask.getFormula();
            
            // Retrieve the appropriate bitvectors by model checking the subformulas.
            std::unique_ptr<CheckResult> leftResultPointer = this->check(pathFormula.getLeftSubformula());
            std::unique_ptr<CheckResult> rightResultPointer = this->check(pathFormula.getRightSubformula());
            storm::storage::BitVector const& phiStates = leftResultPointer->asExplicitQualitativeCheckResult().getTruthValuesVector();
            storm::storage::BitVector const& psiStates = rightResultPointer->asExplicitQualitativeCheckResult().getTruthValuesVector();

            std::vector<ValueType> result = computeUntilProbabilities(this->getModel().getTransitionMatrix(), this->getModel().getBackwardTransitions(), this->getModel().getInitialStates(), phiStates, psiStates, checkTask.isOnlyInitialStatesRelevantSet());

            // Construct check result.
            std::unique_ptr<CheckResult> checkResult(new ExplicitQuantitativeCheckResult<ValueType>(result));
            return checkResult;
        }

        template<typename SparseDtmcModelType>
        std::vector<typename SparseDtmcModelType::ValueType> SparseDtmcEliminationModelChecker<SparseDtmcModelType>::computeUntilProbabilities(storm::storage::SparseMatrix<ValueType> const& probabilityMatrix, storm::storage::SparseMatrix<ValueType> const& backwardTransitions, storm::storage::BitVector const& initialStates, storm::storage::BitVector const& phiStates, storm::storage::BitVector const& psiStates, bool computeForInitialStatesOnly) {

            // Then, compute the subset of states that has a probability of 0 or 1, respectively.
            std::pair<storm::storage::BitVector, storm::storage::BitVector> statesWithProbability01 = storm::utility::graph::performProb01(backwardTransitions, phiStates, psiStates);
            storm::storage::BitVector statesWithProbability0 = statesWithProbability01.first;
            storm::storage::BitVector statesWithProbability1 = statesWithProbability01.second;
            storm::storage::BitVector maybeStates = ~(statesWithProbability0 | statesWithProbability1);

            // Determine whether we need to perform some further computation.
            bool furtherComputationNeeded = true;
            if (computeForInitialStatesOnly && initialStates.isDisjointFrom(maybeStates)) {
                STORM_LOG_DEBUG("The probability for all initial states was found in a preprocessing step.");
                furtherComputationNeeded = false;
            } else if (maybeStates.empty()) {
                STORM_LOG_DEBUG("The probability for all states was found in a preprocessing step.");
                furtherComputationNeeded = false;
            }

            std::vector<ValueType> result(maybeStates.size());
            if (furtherComputationNeeded) {
                // If we compute the results for the initial states only, we can cut off all maybe state that are not
                // reachable from them.
                if (computeForInitialStatesOnly) {
                    // Determine the set of states that is reachable from the initial state without jumping over a target state.
                    storm::storage::BitVector reachableStates = storm::utility::graph::getReachableStates(probabilityMatrix, initialStates, maybeStates, statesWithProbability1);
                
                    // Subtract from the maybe states the set of states that is not reachable (on a path from the initial to a target state).
                    maybeStates &= reachableStates;
                }

                // Create a vector for the probabilities to go to a state with probability 1 in one step.
                std::vector<ValueType> oneStepProbabilities = probabilityMatrix.getConstrainedRowSumVector(maybeStates, statesWithProbability1);

                // Determine the set of initial states of the sub-model.
                storm::storage::BitVector newInitialStates = initialStates % maybeStates;

                // We then build the submatrix that only has the transitions of the maybe states.
                storm::storage::SparseMatrix<ValueType> submatrix = probabilityMatrix.getSubmatrix(false, maybeStates, maybeStates);
                storm::storage::SparseMatrix<ValueType> submatrixTransposed = submatrix.transpose();

                std::vector<ValueType> subresult = computeReachabilityValues(submatrix, oneStepProbabilities, submatrixTransposed, newInitialStates, computeForInitialStatesOnly, phiStates, psiStates, oneStepProbabilities);
                storm::utility::vector::setVectorValues<ValueType>(result, maybeStates, subresult);
            }

            // Construct full result.
            storm::utility::vector::setVectorValues<ValueType>(result, statesWithProbability0, storm::utility::zero<ValueType>());
            storm::utility::vector::setVectorValues<ValueType>(result, statesWithProbability1, storm::utility::one<ValueType>());

            if (computeForInitialStatesOnly) {
                // If we computed the results for the initial (and prob 0 and prob1) states only, we need to filter the
                // result to only communicate these results.
                result = storm::utility::vector::filterVector(result, ~maybeStates | initialStates);
            }
            return result;
        }
        
        template<typename SparseDtmcModelType>
        std::unique_ptr<CheckResult> SparseDtmcEliminationModelChecker<SparseDtmcModelType>::computeReachabilityRewards(CheckTask<storm::logic::EventuallyFormula> const& checkTask) {
            storm::logic::EventuallyFormula const& eventuallyFormula = checkTask.getFormula();
            
            // Retrieve the appropriate bitvectors by model checking the subformulas.
<<<<<<< HEAD
            std::unique_ptr<CheckResult> subResultPointer = this->check(rewardPathFormula.getSubformula());
            storm::storage::BitVector targetStates = subResultPointer->asExplicitQualitativeCheckResult().getTruthValuesVector();
            storm::storage::BitVector trueStates(this->getModel().getNumberOfStates(), true);
=======
            std::unique_ptr<CheckResult> subResultPointer = this->check(eventuallyFormula.getSubformula());
            storm::storage::BitVector phiStates(this->getModel().getNumberOfStates(), true);
            storm::storage::BitVector const& psiStates = subResultPointer->asExplicitQualitativeCheckResult().getTruthValuesVector();
>>>>>>> fde7b719
            
            // Do some sanity checks to establish some required properties.
            RewardModelType const& rewardModel = this->getModel().getRewardModel(checkTask.isRewardModelSet() ? checkTask.getRewardModel() : "");

            STORM_LOG_THROW(!rewardModel.empty(), storm::exceptions::IllegalArgumentException, "Input model does not have a reward model.");
            std::vector<ValueType> result = computeReachabilityRewards(this->getModel().getTransitionMatrix(), this->getModel().getBackwardTransitions(), this->getModel().getInitialStates(), targetStates,
                                                                       [&] (uint_fast64_t numberOfRows, storm::storage::SparseMatrix<ValueType> const& transitionMatrix, storm::storage::BitVector const& maybeStates) {
                                                                           return rewardModel.getTotalRewardVector(numberOfRows, transitionMatrix, maybeStates);
                                                                       },
                                                                       checkTask.isOnlyInitialStatesRelevantSet());

            // Construct check result.
            std::unique_ptr<CheckResult> checkResult(new ExplicitQuantitativeCheckResult<ValueType>(result));
            return checkResult;
        }

        template<typename SparseDtmcModelType>
        std::vector<typename SparseDtmcModelType::ValueType> SparseDtmcEliminationModelChecker<SparseDtmcModelType>::computeReachabilityRewards(storm::storage::SparseMatrix<ValueType> const& probabilityMatrix, storm::storage::SparseMatrix<ValueType> const& backwardTransitions, storm::storage::BitVector const& initialStates, storm::storage::BitVector const& targetStates, std::vector<ValueType>& stateRewardValues, bool computeForInitialStatesOnly) {
            return computeReachabilityRewards(probabilityMatrix, backwardTransitions, initialStates, targetStates,
                                              [&] (uint_fast64_t numberOfRows, storm::storage::SparseMatrix<ValueType> const& transitionMatrix, storm::storage::BitVector const& maybeStates) {
                                                  std::vector<ValueType> result(numberOfRows);
                                                  storm::utility::vector::selectVectorValues(result, maybeStates, stateRewardValues);
                                                  return result;
                                              },
                                              computeForInitialStatesOnly);
        }

        template<typename SparseDtmcModelType>
        std::vector<typename SparseDtmcModelType::ValueType> SparseDtmcEliminationModelChecker<SparseDtmcModelType>::computeReachabilityRewards(storm::storage::SparseMatrix<ValueType> const& probabilityMatrix, storm::storage::SparseMatrix<ValueType> const& backwardTransitions, storm::storage::BitVector const& initialStates, storm::storage::BitVector const& targetStates, std::function<std::vector<ValueType>(uint_fast64_t, storm::storage::SparseMatrix<ValueType> const&, storm::storage::BitVector const&)> const& totalStateRewardVectorGetter, bool computeForInitialStatesOnly) {

            uint_fast64_t numberOfStates = probabilityMatrix.getRowCount();
            
            // Compute the subset of states that has a reachability reward less than infinity.
            storm::storage::BitVector trueStates(numberOfStates, true);
            storm::storage::BitVector infinityStates = storm::utility::graph::performProb1(backwardTransitions, trueStates, targetStates);
            infinityStates.complement();
            storm::storage::BitVector maybeStates = ~targetStates & ~infinityStates;
            
            // Determine whether we need to perform some further computation.
            bool furtherComputationNeeded = true;
            if (computeForInitialStatesOnly) {
                if (initialStates.isSubsetOf(infinityStates)) {
                    STORM_LOG_DEBUG("The reward of all initial states was found in a preprocessing step.");
                    furtherComputationNeeded = false;
                }
                if (initialStates.isSubsetOf(targetStates)) {
                    STORM_LOG_DEBUG("The reward of all initial states was found in a preprocessing step.");
                    furtherComputationNeeded = false;
                }
            }

            std::vector<ValueType> result(maybeStates.size());
            if (furtherComputationNeeded) {
                // If we compute the results for the initial states only, we can cut off all maybe state that are not
                // reachable from them.
                if (computeForInitialStatesOnly) {
                    // Determine the set of states that is reachable from the initial state without jumping over a target state.
                    storm::storage::BitVector reachableStates = storm::utility::graph::getReachableStates(probabilityMatrix, initialStates, maybeStates, targetStates);
                    
                    // Subtract from the maybe states the set of states that is not reachable (on a path from the initial to a target state).
                    maybeStates &= reachableStates;
                }
                
                // Determine the set of initial states of the sub-model.
                storm::storage::BitVector newInitialStates = initialStates % maybeStates;

                // We then build the submatrix that only has the transitions of the maybe states.
                storm::storage::SparseMatrix<ValueType> submatrix = probabilityMatrix.getSubmatrix(false, maybeStates, maybeStates);
                storm::storage::SparseMatrix<ValueType> submatrixTransposed = submatrix.transpose();
                
                // Project the state reward vector to all maybe-states.
                std::vector<ValueType> stateRewardValues = totalStateRewardVectorGetter(submatrix.getRowCount(), probabilityMatrix, maybeStates);

                std::vector<ValueType> subresult = computeReachabilityValues(submatrix, stateRewardValues, submatrixTransposed, newInitialStates, computeForInitialStatesOnly, trueStates, targetStates, probabilityMatrix.getConstrainedRowSumVector(maybeStates, targetStates));
                storm::utility::vector::setVectorValues<ValueType>(result, maybeStates, subresult);
            }
            
            // Construct full result.
            storm::utility::vector::setVectorValues<ValueType>(result, infinityStates, storm::utility::infinity<ValueType>());
            storm::utility::vector::setVectorValues<ValueType>(result, targetStates, storm::utility::zero<ValueType>());
            if (computeForInitialStatesOnly) {
                // If we computed the results for the initial (and inf) states only, we need to filter the result to
                // only communicate these results.
                result = storm::utility::vector::filterVector(result, ~maybeStates | initialStates);
            }
            return result;
        }
        
        template<typename SparseDtmcModelType>
        std::unique_ptr<CheckResult> SparseDtmcEliminationModelChecker<SparseDtmcModelType>::computeConditionalProbabilities(CheckTask<storm::logic::ConditionalFormula> const& checkTask) {
            storm::logic::ConditionalFormula const& conditionalFormula = checkTask.getFormula();
            
            // Retrieve the appropriate bitvectors by model checking the subformulas.
            STORM_LOG_THROW(conditionalFormula.getSubformula().isEventuallyFormula(), storm::exceptions::InvalidPropertyException, "Expected 'eventually' formula.");
            STORM_LOG_THROW(conditionalFormula.getConditionFormula().isEventuallyFormula(), storm::exceptions::InvalidPropertyException, "Expected 'eventually' formula.");
            
            std::unique_ptr<CheckResult> leftResultPointer = this->check(conditionalFormula.getSubformula().asEventuallyFormula().getSubformula());
            std::unique_ptr<CheckResult> rightResultPointer = this->check(conditionalFormula.getConditionFormula().asEventuallyFormula().getSubformula());
            storm::storage::BitVector phiStates = leftResultPointer->asExplicitQualitativeCheckResult().getTruthValuesVector();
            storm::storage::BitVector psiStates = rightResultPointer->asExplicitQualitativeCheckResult().getTruthValuesVector();
            storm::storage::BitVector trueStates(this->getModel().getNumberOfStates(), true);
            
            // Do some sanity checks to establish some required properties.
            // STORM_LOG_WARN_COND(storm::settings::sparseDtmcEliminationModelCheckerSettings().getEliminationMethod() == storm::settings::modules::SparseDtmcEliminationModelCheckerSettings::EliminationMethod::State, "The chosen elimination method is not available for computing conditional probabilities. Falling back to regular state elimination.");
            STORM_LOG_THROW(this->getModel().getInitialStates().getNumberOfSetBits() == 1, storm::exceptions::IllegalArgumentException, "Input model is required to have exactly one initial state.");
            STORM_LOG_THROW(checkTask.isOnlyInitialStatesRelevantSet(), storm::exceptions::IllegalArgumentException, "Cannot compute conditional probabilities for all states.");
            storm::storage::sparse::state_type initialState = *this->getModel().getInitialStates().begin();
            
            storm::storage::SparseMatrix<ValueType> backwardTransitions = this->getModel().getBackwardTransitions();
            
            // Compute the 'true' psi states, i.e. those psi states that can be reached without passing through another psi state first.
            psiStates = storm::utility::graph::getReachableStates(this->getModel().getTransitionMatrix(), this->getModel().getInitialStates(), trueStates, psiStates) & psiStates;
            
            std::pair<storm::storage::BitVector, storm::storage::BitVector> statesWithProbability01 = storm::utility::graph::performProb01(backwardTransitions, trueStates, psiStates);
            storm::storage::BitVector statesWithProbabilityGreater0 = ~statesWithProbability01.first;
            storm::storage::BitVector statesWithProbability1 = std::move(statesWithProbability01.second);
            
            STORM_LOG_THROW(this->getModel().getInitialStates().isSubsetOf(statesWithProbabilityGreater0), storm::exceptions::InvalidPropertyException, "The condition of the conditional probability has zero probability.");
            
            // If the initial state is known to have probability 1 of satisfying the condition, we can apply regular model checking.
            if (this->getModel().getInitialStates().isSubsetOf(statesWithProbability1)) {
                STORM_LOG_INFO("The condition holds with probability 1, so the regular reachability probability is computed.");
                std::shared_ptr<storm::logic::BooleanLiteralFormula> trueFormula = std::make_shared<storm::logic::BooleanLiteralFormula>(true);
                std::shared_ptr<storm::logic::UntilFormula> untilFormula = std::make_shared<storm::logic::UntilFormula>(trueFormula, conditionalFormula.getSubformula().asSharedPointer());
                return this->computeUntilProbabilities(*untilFormula);
            }
            
            // From now on, we know the condition does not have a trivial probability in the initial state.
            
            // Compute the states that can be reached on a path that has a psi state in it.
            storm::storage::BitVector statesWithPsiPredecessor = storm::utility::graph::performProbGreater0(this->getModel().getTransitionMatrix(), trueStates, psiStates);
            storm::storage::BitVector statesReachingPhi = storm::utility::graph::performProbGreater0(backwardTransitions, trueStates, phiStates);
            
            // The set of states we need to consider are those that have a non-zero probability to satisfy the condition or are on some path that has a psi state in it.
            storm::storage::BitVector maybeStates = statesWithProbabilityGreater0 | (statesWithPsiPredecessor & statesReachingPhi);
            
            // Determine the set of initial states of the sub-DTMC.
            storm::storage::BitVector newInitialStates = this->getModel().getInitialStates() % maybeStates;
            
            // Create a dummy vector for the one-step probabilities.
            std::vector<ValueType> oneStepProbabilities(maybeStates.getNumberOfSetBits(), storm::utility::zero<ValueType>());
            
            // We then build the submatrix that only has the transitions of the maybe states.
            storm::storage::SparseMatrix<ValueType> submatrix = this->getModel().getTransitionMatrix().getSubmatrix(false, maybeStates, maybeStates);
            storm::storage::SparseMatrix<ValueType> submatrixTransposed = submatrix.transpose();
            
            // The states we want to eliminate are those that are tagged with "maybe" but are not a phi or psi state.
            phiStates = phiStates % maybeStates;
            
            // If there are no phi states in the reduced model, the conditional probability is trivially zero.
            if (phiStates.empty()) {
                return std::unique_ptr<CheckResult>(new ExplicitQuantitativeCheckResult<ValueType>(initialState, storm::utility::zero<ValueType>()));
            }
            
            psiStates = psiStates % maybeStates;
            
            // Keep only the states that we do not eliminate in the maybe states.
            maybeStates = phiStates | psiStates;
            
            storm::storage::BitVector statesToEliminate = ~maybeStates & ~newInitialStates;
            
            // Before starting the model checking process, we assign priorities to states so we can use them to
            // impose ordering constraints later.
            boost::optional<std::vector<uint_fast64_t>> distanceBasedPriorities;
            storm::settings::modules::SparseDtmcEliminationModelCheckerSettings::EliminationOrder order = storm::settings::sparseDtmcEliminationModelCheckerSettings().getEliminationOrder();
            if (eliminationOrderNeedsDistances(order)) {
                distanceBasedPriorities = getDistanceBasedPriorities(submatrix, submatrixTransposed, newInitialStates, oneStepProbabilities,
                                                             eliminationOrderNeedsForwardDistances(order),
                                                             eliminationOrderNeedsReversedDistances(order));
            }
            
            storm::storage::FlexibleSparseMatrix<ValueType> flexibleMatrix(submatrix);
            storm::storage::FlexibleSparseMatrix<ValueType> flexibleBackwardTransitions(submatrixTransposed, true);
            
            std::shared_ptr<StatePriorityQueue<ValueType>> statePriorities = createStatePriorityQueue(distanceBasedPriorities, flexibleMatrix, flexibleBackwardTransitions, oneStepProbabilities, statesToEliminate);

            STORM_LOG_INFO("Computing conditional probilities." << std::endl);
            uint_fast64_t numberOfStatesToEliminate = statePriorities->size();
            STORM_LOG_INFO("Eliminating " << numberOfStatesToEliminate << " states using the state elimination technique." << std::endl);
            performPrioritizedStateElimination(statePriorities, flexibleMatrix, flexibleBackwardTransitions, oneStepProbabilities, this->getModel().getInitialStates(), true);
            
            storm::solver::stateelimination::ConditionalEliminator<SparseDtmcModelType> stateEliminator = storm::solver::stateelimination::ConditionalEliminator<SparseDtmcModelType>(flexibleMatrix, flexibleBackwardTransitions, oneStepProbabilities, phiStates, psiStates);
            
            // Eliminate the transitions going into the initial state (if there are any).
            if (!flexibleBackwardTransitions.getRow(*newInitialStates.begin()).empty()) {
                stateEliminator.eliminateState(*newInitialStates.begin(), false);
            }
            
            // Now we need to basically eliminate all chains of not-psi states after phi states and chains of not-phi
            // states after psi states.
            for (auto const& trans1 : flexibleMatrix.getRow(*newInitialStates.begin())) {
                auto initialStateSuccessor = trans1.getColumn();
                
                STORM_LOG_TRACE("Exploring successor " << initialStateSuccessor << " of the initial state.");
                
                if (phiStates.get(initialStateSuccessor)) {
                    STORM_LOG_TRACE("Is a phi state.");
                    
                    // If the state is both a phi and a psi state, we do not need to eliminate chains.
                    if (psiStates.get(initialStateSuccessor)) {
                        continue;
                    }
                    
                    // At this point, we know that the state satisfies phi and not psi.
                    // This means, we must compute the probability to reach psi states, which in turn means that we need
                    // to eliminate all chains of non-psi states between the current state and psi states.
                    bool hasNonPsiSuccessor = true;
                    while (hasNonPsiSuccessor) {
                        hasNonPsiSuccessor = false;
                        
                        // Only treat the state if it has an outgoing transition other than a self-loop.
                        auto const currentRow = flexibleMatrix.getRow(initialStateSuccessor);
                        if (currentRow.size() > 1 || (!currentRow.empty() && currentRow.front().getColumn() != initialStateSuccessor)) {
                            for (auto const& element : currentRow) {
                                // If any of the successors is a phi state, we eliminate it (wrt. all its phi predecessors).
                                if (!psiStates.get(element.getColumn())) {
                                    FlexibleRowType const& successorRow = flexibleMatrix.getRow(element.getColumn());
                                    // Eliminate the successor only if there possibly is a psi state reachable through it.
                                    if (successorRow.size() > 1 || (!successorRow.empty() && successorRow.front().getColumn() != element.getColumn())) {
                                        STORM_LOG_TRACE("Found non-psi successor " << element.getColumn() << " that needs to be eliminated.");
                                        stateEliminator.setStatePhi();
                                        stateEliminator.eliminateState(element.getColumn(), false);
                                        stateEliminator.clearState();
                                        hasNonPsiSuccessor = true;
                                    }
                                }
                            }
                            STORM_LOG_ASSERT(!flexibleMatrix.getRow(initialStateSuccessor).empty(), "(1) New transitions expected to be non-empty.");
                        }
                    }
                } else {
                    STORM_LOG_ASSERT(psiStates.get(initialStateSuccessor), "Expected psi state.");
                    STORM_LOG_TRACE("Is a psi state.");
                    
                    // At this point, we know that the state satisfies psi and not phi.
                    // This means, we must compute the probability to reach phi states, which in turn means that we need
                    // to eliminate all chains of non-phi states between the current state and phi states.
                    
                    bool hasNonPhiSuccessor = true;
                    while (hasNonPhiSuccessor) {
                        hasNonPhiSuccessor = false;
                        
                        // Only treat the state if it has an outgoing transition other than a self-loop.
                        auto const currentRow = flexibleMatrix.getRow(initialStateSuccessor);
                        if (currentRow.size() > 1 || (!currentRow.empty() && currentRow.front().getColumn() != initialStateSuccessor)) {
                            for (auto const& element : currentRow) {
                                // If any of the successors is a psi state, we eliminate it (wrt. all its psi predecessors).
                                if (!phiStates.get(element.getColumn())) {
                                    FlexibleRowType const& successorRow = flexibleMatrix.getRow(element.getColumn());
                                    if (successorRow.size() > 1 || (!successorRow.empty() && successorRow.front().getColumn() != element.getColumn())) {
                                        STORM_LOG_TRACE("Found non-phi successor " << element.getColumn() << " that needs to be eliminated.");
                                        stateEliminator.setStatePsi();
                                        stateEliminator.eliminateState(element.getColumn(), false);
                                        stateEliminator.clearState();
                                        hasNonPhiSuccessor = true;
                                    }
                                }
                            }
                        }
                    }
                }
            }
            
            ValueType numerator = storm::utility::zero<ValueType>();
            ValueType denominator = storm::utility::zero<ValueType>();
            
            for (auto const& trans1 : flexibleMatrix.getRow(*newInitialStates.begin())) {
                auto initialStateSuccessor = trans1.getColumn();
                if (phiStates.get(initialStateSuccessor)) {
                    if (psiStates.get(initialStateSuccessor)) {
                        numerator += trans1.getValue();
                        denominator += trans1.getValue();
                    } else {
                        ValueType additiveTerm = storm::utility::zero<ValueType>();
                        for (auto const& trans2 : flexibleMatrix.getRow(initialStateSuccessor)) {
                            if (psiStates.get(trans2.getColumn())) {
                                additiveTerm += trans2.getValue();
                            }
                        }
                        additiveTerm *= trans1.getValue();
                        numerator += additiveTerm;
                        denominator += additiveTerm;
                    }
                } else {
                    STORM_LOG_ASSERT(psiStates.get(initialStateSuccessor), "Expected psi state.");
                    denominator += trans1.getValue();
                    ValueType additiveTerm = storm::utility::zero<ValueType>();
                    for (auto const& trans2 : flexibleMatrix.getRow(initialStateSuccessor)) {
                        if (phiStates.get(trans2.getColumn())) {
                            additiveTerm += trans2.getValue();
                        }
                    }
                    numerator += trans1.getValue() * additiveTerm;
                }
            }
            
            return std::unique_ptr<CheckResult>(new ExplicitQuantitativeCheckResult<ValueType>(initialState, numerator / denominator));
        }
        
        template<typename SparseDtmcModelType>
        std::shared_ptr<StatePriorityQueue<typename SparseDtmcModelType::ValueType>> SparseDtmcEliminationModelChecker<SparseDtmcModelType>::createStatePriorityQueue(boost::optional<std::vector<uint_fast64_t>> const& distanceBasedStatePriorities, storm::storage::FlexibleSparseMatrix<ValueType> const& transitionMatrix, storm::storage::FlexibleSparseMatrix<ValueType> const& backwardTransitions, std::vector<ValueType>& oneStepProbabilities, storm::storage::BitVector const& states) {
            
            STORM_LOG_TRACE("Creating state priority queue for states " << states);
            
            // Get the settings to customize the priority queue.
            storm::settings::modules::SparseDtmcEliminationModelCheckerSettings::EliminationOrder order = storm::settings::sparseDtmcEliminationModelCheckerSettings().getEliminationOrder();
            
            std::vector<storm::storage::sparse::state_type> sortedStates(states.begin(), states.end());

            if (order == storm::settings::modules::SparseDtmcEliminationModelCheckerSettings::EliminationOrder::Random) {
                std::random_device randomDevice;
                std::mt19937 generator(randomDevice());
                std::shuffle(sortedStates.begin(), sortedStates.end(), generator);
                return std::make_unique<StaticStatePriorityQueue>(sortedStates);
            } else {
                if (eliminationOrderNeedsDistances(order)) {
                    STORM_LOG_THROW(static_cast<bool>(distanceBasedStatePriorities), storm::exceptions::InvalidStateException, "Unable to build state priority queue without distance-based priorities.");
                    std::sort(sortedStates.begin(), sortedStates.end(), [&distanceBasedStatePriorities] (storm::storage::sparse::state_type const& state1, storm::storage::sparse::state_type const& state2) { return distanceBasedStatePriorities.get()[state1] < distanceBasedStatePriorities.get()[state2]; } );
                    return std::make_unique<StaticStatePriorityQueue>(sortedStates);
                } else if (eliminationOrderIsPenaltyBased(order)) {
                    std::vector<std::pair<storm::storage::sparse::state_type, uint_fast64_t>> statePenalties(sortedStates.size());
                    PenaltyFunctionType penaltyFunction = order == storm::settings::modules::SparseDtmcEliminationModelCheckerSettings::EliminationOrder::RegularExpression ? computeStatePenaltyRegularExpression : computeStatePenalty;
                    for (uint_fast64_t index = 0; index < sortedStates.size(); ++index) {
                        statePenalties[index] = std::make_pair(sortedStates[index], penaltyFunction(sortedStates[index], transitionMatrix, backwardTransitions, oneStepProbabilities));
                    }
                    
                    std::sort(statePenalties.begin(), statePenalties.end(), [] (std::pair<storm::storage::sparse::state_type, uint_fast64_t> const& statePenalty1, std::pair<storm::storage::sparse::state_type, uint_fast64_t> const& statePenalty2) { return statePenalty1.second < statePenalty2.second; } );
                    
                    if (eliminationOrderIsStatic(order)) {
                        // For the static penalty version, we need to strip the penalties to create the queue.
                        for (uint_fast64_t index = 0; index < sortedStates.size(); ++index) {
                            sortedStates[index] = statePenalties[index].first;
                        }
                        return std::make_unique<StaticStatePriorityQueue>(sortedStates);
                    } else {
                        // For the dynamic penalty version, we need to give the full state-penalty pairs.
                        return std::make_unique<DynamicPenaltyStatePriorityQueue>(statePenalties, penaltyFunction);
                    }
                }
            }
            STORM_LOG_THROW(false, storm::exceptions::InvalidSettingsException, "Illlegal elimination order selected.");
        }
        
        template<typename SparseDtmcModelType>
        std::shared_ptr<StatePriorityQueue<typename SparseDtmcModelType::ValueType>> SparseDtmcEliminationModelChecker<SparseDtmcModelType>::createNaivePriorityQueue(storm::storage::BitVector const& states) {
            std::vector<storm::storage::sparse::state_type> sortedStates(states.begin(), states.end());
            return std::shared_ptr<StatePriorityQueue<ValueType>>(new StaticStatePriorityQueue(sortedStates));
        }
        
        template<typename SparseDtmcModelType>
        void SparseDtmcEliminationModelChecker<SparseDtmcModelType>::performPrioritizedStateElimination(std::shared_ptr<StatePriorityQueue<ValueType>>& priorityQueue, storm::storage::FlexibleSparseMatrix<ValueType>& transitionMatrix, storm::storage::FlexibleSparseMatrix<ValueType>& backwardTransitions, std::vector<ValueType>& values, storm::storage::BitVector const& initialStates, bool computeResultsForInitialStatesOnly) {
            
            storm::solver::stateelimination::PrioritizedEliminator<SparseDtmcModelType> stateEliminator(transitionMatrix, backwardTransitions, priorityQueue, values);
            
            while (priorityQueue->hasNextState()) {
                storm::storage::sparse::state_type state = priorityQueue->popNextState();
                bool removeForwardTransitions = computeResultsForInitialStatesOnly && !initialStates.get(state);
                stateEliminator.eliminateState(state, removeForwardTransitions);
                if (removeForwardTransitions) {
                    values[state] = storm::utility::zero<ValueType>();
                }
                STORM_LOG_ASSERT(checkConsistent(transitionMatrix, backwardTransitions), "The forward and backward transition matrices became inconsistent.");
            }
        }
        
        template<typename SparseDtmcModelType>
        void SparseDtmcEliminationModelChecker<SparseDtmcModelType>::performOrdinaryStateElimination(storm::storage::FlexibleSparseMatrix<ValueType>& transitionMatrix, storm::storage::FlexibleSparseMatrix<ValueType>& backwardTransitions, storm::storage::BitVector const& subsystem, storm::storage::BitVector const& initialStates, bool computeResultsForInitialStatesOnly, std::vector<ValueType>& values, boost::optional<std::vector<uint_fast64_t>> const& distanceBasedPriorities) {
            std::shared_ptr<StatePriorityQueue<ValueType>> statePriorities = createStatePriorityQueue(distanceBasedPriorities, transitionMatrix, backwardTransitions, values, subsystem);
            
            std::size_t numberOfStatesToEliminate = statePriorities->size();
            STORM_LOG_DEBUG("Eliminating " << numberOfStatesToEliminate << " states using the state elimination technique." << std::endl);
            performPrioritizedStateElimination(statePriorities, transitionMatrix, backwardTransitions, values, initialStates, computeResultsForInitialStatesOnly);
            STORM_LOG_DEBUG("Eliminated " << numberOfStatesToEliminate << " states." << std::endl);
        }
        
        template<typename SparseDtmcModelType>
        uint_fast64_t SparseDtmcEliminationModelChecker<SparseDtmcModelType>::performHybridStateElimination(storm::storage::SparseMatrix<ValueType> const& forwardTransitions, storm::storage::FlexibleSparseMatrix<ValueType>& transitionMatrix, storm::storage::FlexibleSparseMatrix<ValueType>& backwardTransitions, storm::storage::BitVector const& subsystem, storm::storage::BitVector const& initialStates, bool computeResultsForInitialStatesOnly, std::vector<ValueType>& values, boost::optional<std::vector<uint_fast64_t>> const& distanceBasedPriorities) {
            // When using the hybrid technique, we recursively treat the SCCs up to some size.
            std::vector<storm::storage::sparse::state_type> entryStateQueue;
            STORM_LOG_DEBUG("Eliminating " << subsystem.size() << " states using the hybrid elimination technique." << std::endl);
            uint_fast64_t maximalDepth = treatScc(transitionMatrix, values, initialStates, subsystem, initialStates, forwardTransitions, backwardTransitions, false, 0, storm::settings::sparseDtmcEliminationModelCheckerSettings().getMaximalSccSize(), entryStateQueue, computeResultsForInitialStatesOnly, distanceBasedPriorities);
            
            // If the entry states were to be eliminated last, we need to do so now.
            if (storm::settings::sparseDtmcEliminationModelCheckerSettings().isEliminateEntryStatesLastSet()) {
                STORM_LOG_DEBUG("Eliminating " << entryStateQueue.size() << " entry states as a last step.");
                std::vector<storm::storage::sparse::state_type> sortedStates(entryStateQueue.begin(), entryStateQueue.end());
                std::shared_ptr<StatePriorityQueue<ValueType>> queuePriorities = std::shared_ptr<StatePriorityQueue<ValueType>>(new StaticStatePriorityQueue(sortedStates));
                performPrioritizedStateElimination(queuePriorities, transitionMatrix, backwardTransitions, values, initialStates, computeResultsForInitialStatesOnly);
            }
            STORM_LOG_DEBUG("Eliminated " << subsystem.size() << " states." << std::endl);
            return maximalDepth;
        }
        
        template<typename SparseDtmcModelType>
        std::vector<typename SparseDtmcEliminationModelChecker<SparseDtmcModelType>::ValueType> SparseDtmcEliminationModelChecker<SparseDtmcModelType>::computeReachabilityValues(storm::storage::SparseMatrix<ValueType> const& transitionMatrix, std::vector<ValueType>& values, storm::storage::SparseMatrix<ValueType> const& backwardTransitions, storm::storage::BitVector const& initialStates,  bool computeResultsForInitialStatesOnly, storm::storage::BitVector const& phiStates, storm::storage::BitVector const& psiStates, std::vector<ValueType> const& oneStepProbabilitiesToTarget) {
            // Then, we convert the reduced matrix to a more flexible format to be able to perform state elimination more easily.
            storm::storage::FlexibleSparseMatrix<ValueType> flexibleMatrix(transitionMatrix);
            storm::storage::FlexibleSparseMatrix<ValueType> flexibleBackwardTransitions(backwardTransitions);

            storm::settings::modules::SparseDtmcEliminationModelCheckerSettings::EliminationOrder order = storm::settings::sparseDtmcEliminationModelCheckerSettings().getEliminationOrder();
            boost::optional<std::vector<uint_fast64_t>> distanceBasedPriorities;
            if (eliminationOrderNeedsDistances(order)) {
                distanceBasedPriorities = getDistanceBasedPriorities(transitionMatrix, backwardTransitions, initialStates, oneStepProbabilitiesToTarget,
                                                                     eliminationOrderNeedsForwardDistances(order), eliminationOrderNeedsReversedDistances(order));
            }
            
            // Create a bit vector that represents the subsystem of states we still have to eliminate.
            storm::storage::BitVector subsystem = storm::storage::BitVector(transitionMatrix.getRowCount(), true);
            
            uint_fast64_t maximalDepth = 0;
            if (storm::settings::sparseDtmcEliminationModelCheckerSettings().getEliminationMethod() == storm::settings::modules::SparseDtmcEliminationModelCheckerSettings::EliminationMethod::State) {
                performOrdinaryStateElimination(flexibleMatrix, flexibleBackwardTransitions, subsystem, initialStates, computeResultsForInitialStatesOnly, values, distanceBasedPriorities);
            } else if (storm::settings::sparseDtmcEliminationModelCheckerSettings().getEliminationMethod() == storm::settings::modules::SparseDtmcEliminationModelCheckerSettings::EliminationMethod::Hybrid) {
                maximalDepth = performHybridStateElimination(transitionMatrix, flexibleMatrix, flexibleBackwardTransitions, subsystem, initialStates, computeResultsForInitialStatesOnly, values, distanceBasedPriorities);
            }
        
            STORM_LOG_ASSERT(flexibleMatrix.empty(), "Not all transitions were eliminated.");
            STORM_LOG_ASSERT(flexibleBackwardTransitions.empty(), "Not all transitions were eliminated.");
            
            // Now, we return the value for the only initial state.
            STORM_LOG_DEBUG("Simplifying and returning result.");
            for (auto& value : values) {
                value = storm::utility::simplify(value);
            }
            return values;
        }
        
        template<typename SparseDtmcModelType>
        uint_fast64_t SparseDtmcEliminationModelChecker<SparseDtmcModelType>::treatScc(storm::storage::FlexibleSparseMatrix<ValueType>& matrix, std::vector<ValueType>& values, storm::storage::BitVector const& entryStates, storm::storage::BitVector const& scc, storm::storage::BitVector const& initialStates, storm::storage::SparseMatrix<ValueType> const& forwardTransitions, storm::storage::FlexibleSparseMatrix<ValueType>& backwardTransitions, bool eliminateEntryStates, uint_fast64_t level, uint_fast64_t maximalSccSize, std::vector<storm::storage::sparse::state_type>& entryStateQueue, bool computeResultsForInitialStatesOnly, boost::optional<std::vector<uint_fast64_t>> const& distanceBasedPriorities) {
            uint_fast64_t maximalDepth = level;
            
            // If the SCCs are large enough, we try to split them further.
            if (scc.getNumberOfSetBits() > maximalSccSize) {
                STORM_LOG_TRACE("SCC is large enough (" << scc.getNumberOfSetBits() << " states) to be decomposed further.");
                
                // Here, we further decompose the SCC into sub-SCCs.
                storm::storage::StronglyConnectedComponentDecomposition<ValueType> decomposition(forwardTransitions, scc & ~entryStates, false, false);
                STORM_LOG_TRACE("Decomposed SCC into " << decomposition.size() << " sub-SCCs.");
                
                // Store a bit vector of remaining SCCs so we can be flexible when it comes to the order in which
                // we eliminate the SCCs.
                storm::storage::BitVector remainingSccs(decomposition.size(), true);
                
                // First, get rid of the trivial SCCs.
                storm::storage::BitVector statesInTrivialSccs(matrix.getRowCount());
                for (uint_fast64_t sccIndex = 0; sccIndex < decomposition.size(); ++sccIndex) {
                    storm::storage::StronglyConnectedComponent const& scc = decomposition.getBlock(sccIndex);
                    if (scc.isTrivial()) {
                        // Put the only state of the trivial SCC into the set of states to eliminate.
                        statesInTrivialSccs.set(*scc.begin(), true);
                        remainingSccs.set(sccIndex, false);
                    }
                }
                
                std::shared_ptr<StatePriorityQueue<ValueType>> statePriorities = createStatePriorityQueue(distanceBasedPriorities, matrix, backwardTransitions, values, statesInTrivialSccs);
                STORM_LOG_TRACE("Eliminating " << statePriorities->size() << " trivial SCCs.");
                performPrioritizedStateElimination(statePriorities, matrix, backwardTransitions, values, initialStates, computeResultsForInitialStatesOnly);
                STORM_LOG_TRACE("Eliminated all trivial SCCs.");

                // And then recursively treat the remaining sub-SCCs.
                STORM_LOG_TRACE("Eliminating " << remainingSccs.getNumberOfSetBits() << " remaining SCCs on level " << level << ".");
                for (auto sccIndex : remainingSccs) {
                    storm::storage::StronglyConnectedComponent const& newScc = decomposition.getBlock(sccIndex);
                    
                    // Rewrite SCC into bit vector and subtract it from the remaining states.
                    storm::storage::BitVector newSccAsBitVector(forwardTransitions.getRowCount(), newScc.begin(), newScc.end());
                    
                    // Determine the set of entry states of the SCC.
                    storm::storage::BitVector entryStates(forwardTransitions.getRowCount());
                    for (auto const& state : newScc) {
                        for (auto const& predecessor : backwardTransitions.getRow(state)) {
                            if (predecessor.getValue() != storm::utility::zero<ValueType>() && !newSccAsBitVector.get(predecessor.getColumn())) {
                                entryStates.set(state);
                            }
                        }
                    }
                    
                    // Recursively descend in SCC-hierarchy.
                    uint_fast64_t depth = treatScc(matrix, values, entryStates, newSccAsBitVector, initialStates, forwardTransitions, backwardTransitions, eliminateEntryStates || !storm::settings::sparseDtmcEliminationModelCheckerSettings().isEliminateEntryStatesLastSet(), level + 1, maximalSccSize, entryStateQueue, computeResultsForInitialStatesOnly, distanceBasedPriorities);
                    maximalDepth = std::max(maximalDepth, depth);
                }
            } else {
                // In this case, we perform simple state elimination in the current SCC.
                STORM_LOG_TRACE("SCC of size " << scc.getNumberOfSetBits() << " is small enough to be eliminated directly.");
                std::shared_ptr<StatePriorityQueue<ValueType>> statePriorities = createStatePriorityQueue(distanceBasedPriorities, matrix, backwardTransitions, values, scc & ~entryStates);
                performPrioritizedStateElimination(statePriorities, matrix, backwardTransitions, values, initialStates, computeResultsForInitialStatesOnly);
                STORM_LOG_TRACE("Eliminated all states of SCC.");
            }
            
            // Finally, eliminate the entry states (if we are required to do so).
            if (eliminateEntryStates) {
                STORM_LOG_TRACE("Finally, eliminating entry states.");
                std::shared_ptr<StatePriorityQueue<ValueType>> naivePriorities = createNaivePriorityQueue(entryStates);
                performPrioritizedStateElimination(naivePriorities, matrix, backwardTransitions, values, initialStates, computeResultsForInitialStatesOnly);
                STORM_LOG_TRACE("Eliminated/added entry states.");
            } else {
                STORM_LOG_TRACE("Finally, adding entry states to queue.");
                for (auto state : entryStates) {
                    entryStateQueue.push_back(state);
                }
            }
            
            return maximalDepth;
        }
        
        template<typename SparseDtmcModelType>
        std::vector<uint_fast64_t> SparseDtmcEliminationModelChecker<SparseDtmcModelType>::getDistanceBasedPriorities(storm::storage::SparseMatrix<ValueType> const& transitionMatrix, storm::storage::SparseMatrix<ValueType> const& transitionMatrixTransposed, storm::storage::BitVector const& initialStates, std::vector<ValueType> const& oneStepProbabilities, bool forward, bool reverse) {
            std::vector<uint_fast64_t> statePriorities(transitionMatrix.getRowCount());
            std::vector<storm::storage::sparse::state_type> states(transitionMatrix.getRowCount());
            for (std::size_t index = 0; index < states.size(); ++index) {
                states[index] = index;
            }
            
            std::vector<std::size_t> distances = getStateDistances(transitionMatrix, transitionMatrixTransposed, initialStates, oneStepProbabilities,
                                                                   storm::settings::sparseDtmcEliminationModelCheckerSettings().getEliminationOrder() == storm::settings::modules::SparseDtmcEliminationModelCheckerSettings::EliminationOrder::Forward ||
                                                                   storm::settings::sparseDtmcEliminationModelCheckerSettings().getEliminationOrder() == storm::settings::modules::SparseDtmcEliminationModelCheckerSettings::EliminationOrder::ForwardReversed);
            
            // In case of the forward or backward ordering, we can sort the states according to the distances.
            if (forward ^ reverse) {
                std::sort(states.begin(), states.end(), [&distances] (storm::storage::sparse::state_type const& state1, storm::storage::sparse::state_type const& state2) { return distances[state1] < distances[state2]; } );
            } else {
                // Otherwise, we sort them according to descending distances.
                std::sort(states.begin(), states.end(), [&distances] (storm::storage::sparse::state_type const& state1, storm::storage::sparse::state_type const& state2) { return distances[state1] > distances[state2]; } );
            }
            
            // Now convert the ordering of the states to priorities.
            for (uint_fast64_t index = 0; index < states.size(); ++index) {
                statePriorities[states[index]] = index;
            }
            
            return statePriorities;
        }
        
        template<typename SparseDtmcModelType>
        std::vector<std::size_t> SparseDtmcEliminationModelChecker<SparseDtmcModelType>::getStateDistances(storm::storage::SparseMatrix<typename SparseDtmcEliminationModelChecker<SparseDtmcModelType>::ValueType> const& transitionMatrix, storm::storage::SparseMatrix<typename SparseDtmcEliminationModelChecker<SparseDtmcModelType>::ValueType> const& transitionMatrixTransposed, storm::storage::BitVector const& initialStates, std::vector<typename SparseDtmcEliminationModelChecker<SparseDtmcModelType>::ValueType> const& oneStepProbabilities, bool forward) {
            if (forward) {
                return storm::utility::graph::getDistances(transitionMatrix, initialStates);
            } else {
                // Since the target states were eliminated from the matrix already, we construct a replacement by
                // treating all states that have some non-zero probability to go to a target state in one step as target
                // states.
                storm::storage::BitVector pseudoTargetStates(transitionMatrix.getRowCount());
                for (std::size_t index = 0; index < oneStepProbabilities.size(); ++index) {
                    if (oneStepProbabilities[index] != storm::utility::zero<ValueType>()) {
                        pseudoTargetStates.set(index);
                    }
                }
                
                return storm::utility::graph::getDistances(transitionMatrixTransposed, pseudoTargetStates);
            }
        }
        
        template<typename SparseDtmcModelType>
        uint_fast64_t SparseDtmcEliminationModelChecker<SparseDtmcModelType>::computeStatePenalty(storm::storage::sparse::state_type const& state, storm::storage::FlexibleSparseMatrix<ValueType> const& transitionMatrix, storm::storage::FlexibleSparseMatrix<ValueType> const& backwardTransitions, std::vector<ValueType> const& oneStepProbabilities) {
            uint_fast64_t penalty = 0;
            bool hasParametricSelfLoop = false;
            
            for (auto const& predecessor : backwardTransitions.getRow(state)) {
                for (auto const& successor : transitionMatrix.getRow(state)) {
                    penalty += estimateComplexity(predecessor.getValue()) * estimateComplexity(successor.getValue());
//                    STORM_LOG_TRACE("1) penalty += " << (estimateComplexity(predecessor.getValue()) * estimateComplexity(successor.getValue())) << " because of " << predecessor.getValue() << " and " << successor.getValue() << ".");
                }
                if (predecessor.getColumn() == state) {
                    hasParametricSelfLoop = !storm::utility::isConstant(predecessor.getValue());
                }
                penalty += estimateComplexity(oneStepProbabilities[predecessor.getColumn()]) * estimateComplexity(predecessor.getValue()) * estimateComplexity(oneStepProbabilities[state]);
//                STORM_LOG_TRACE("2) penalty += " << (estimateComplexity(oneStepProbabilities[predecessor.getColumn()]) * estimateComplexity(predecessor.getValue()) * estimateComplexity(oneStepProbabilities[state])) << " because of " << oneStepProbabilities[predecessor.getColumn()] << ", " << predecessor.getValue() << " and " << oneStepProbabilities[state] << ".");
            }
            
            // If it is a self-loop that is parametric, we increase the penalty a lot.
            if (hasParametricSelfLoop) {
                penalty *= 10;
//                STORM_LOG_TRACE("3) penalty *= 100, because of parametric self-loop.");
            }
            
//            STORM_LOG_TRACE("New penalty of state " << state << " is " << penalty << ".");
            return penalty;
        }
        
        template<typename SparseDtmcModelType>
        uint_fast64_t SparseDtmcEliminationModelChecker<SparseDtmcModelType>::computeStatePenaltyRegularExpression(storm::storage::sparse::state_type const& state, storm::storage::FlexibleSparseMatrix<ValueType> const& transitionMatrix, storm::storage::FlexibleSparseMatrix<ValueType> const& backwardTransitions, std::vector<ValueType> const& oneStepProbabilities) {
            return backwardTransitions.getRow(state).size() * transitionMatrix.getRow(state).size();
        }
        
        template<typename ValueType>
        void StatePriorityQueue<ValueType>::update(storm::storage::sparse::state_type, storm::storage::FlexibleSparseMatrix<ValueType> const& transitionMatrix, storm::storage::FlexibleSparseMatrix<ValueType> const& backwardTransitions, std::vector<ValueType> const& oneStepProbabilities) {
            // Intentionally left empty.
        }
        
        template<typename SparseDtmcModelType>
        SparseDtmcEliminationModelChecker<SparseDtmcModelType>::StaticStatePriorityQueue::StaticStatePriorityQueue(std::vector<storm::storage::sparse::state_type> const& sortedStates) : StatePriorityQueue<ValueType>(), sortedStates(sortedStates), currentPosition(0) {
            // Intentionally left empty.
        }
        
        template<typename SparseDtmcModelType>
        bool SparseDtmcEliminationModelChecker<SparseDtmcModelType>::StaticStatePriorityQueue::hasNextState() const {
            return currentPosition < sortedStates.size();
        }
        
        template<typename SparseDtmcModelType>
        storm::storage::sparse::state_type SparseDtmcEliminationModelChecker<SparseDtmcModelType>::StaticStatePriorityQueue::popNextState() {
            ++currentPosition;
            return sortedStates[currentPosition - 1];
        }
        
        template<typename SparseDtmcModelType>
        std::size_t SparseDtmcEliminationModelChecker<SparseDtmcModelType>::StaticStatePriorityQueue::size() const {
            return sortedStates.size() - currentPosition;
        }
        
        template<typename SparseDtmcModelType>
        SparseDtmcEliminationModelChecker<SparseDtmcModelType>::DynamicPenaltyStatePriorityQueue::DynamicPenaltyStatePriorityQueue(std::vector<std::pair<storm::storage::sparse::state_type, uint_fast64_t>> const& sortedStatePenaltyPairs, PenaltyFunctionType const& penaltyFunction) : StatePriorityQueue<ValueType>(), priorityQueue(), stateToPriorityMapping(), penaltyFunction(penaltyFunction) {
            // Insert all state-penalty pairs into our priority queue.
            for (auto const& statePenalty : sortedStatePenaltyPairs) {
                priorityQueue.insert(priorityQueue.end(), statePenalty);
            }
            
            // Insert all state-penalty pairs into auxiliary mapping.
            for (auto const& statePenalty : sortedStatePenaltyPairs) {
                stateToPriorityMapping.emplace(statePenalty);
            }
        }
        
        template<typename SparseDtmcModelType>
        bool SparseDtmcEliminationModelChecker<SparseDtmcModelType>::DynamicPenaltyStatePriorityQueue::hasNextState() const {
            return !priorityQueue.empty();
        }
        
        template<typename SparseDtmcModelType>
        storm::storage::sparse::state_type SparseDtmcEliminationModelChecker<SparseDtmcModelType>::DynamicPenaltyStatePriorityQueue::popNextState() {
            auto it = priorityQueue.begin();
            STORM_LOG_TRACE("Popping state " << it->first << " with priority " << it->second << ".");
            storm::storage::sparse::state_type result = it->first;
            priorityQueue.erase(priorityQueue.begin());
            return result;
        }
        
        template<typename SparseDtmcModelType>
        void SparseDtmcEliminationModelChecker<SparseDtmcModelType>::DynamicPenaltyStatePriorityQueue::update(storm::storage::sparse::state_type state, storm::storage::FlexibleSparseMatrix<ValueType> const& transitionMatrix, storm::storage::FlexibleSparseMatrix<ValueType> const& backwardTransitions, std::vector<ValueType> const& oneStepProbabilities) {
            // First, we need to find the priority until now.
            auto priorityIt = stateToPriorityMapping.find(state);
            
            // If the priority queue does not store the priority of the given state, we must not update it.
            if (priorityIt == stateToPriorityMapping.end()) {
                return;
            }
            uint_fast64_t lastPriority = priorityIt->second;
            
            uint_fast64_t newPriority = penaltyFunction(state, transitionMatrix, backwardTransitions, oneStepProbabilities);
            
            if (lastPriority != newPriority) {
                // Erase and re-insert into the priority queue with the new priority.
                auto queueIt = priorityQueue.find(std::make_pair(state, lastPriority));
                priorityQueue.erase(queueIt);
                priorityQueue.emplace(state, newPriority);
                
                // Finally, update the probability in the mapping.
                priorityIt->second = newPriority;
            }
        }
        
        template<typename SparseDtmcModelType>
        std::size_t SparseDtmcEliminationModelChecker<SparseDtmcModelType>::DynamicPenaltyStatePriorityQueue::size() const {
            return priorityQueue.size();
        }
        
        template<typename SparseDtmcModelType>
        bool SparseDtmcEliminationModelChecker<SparseDtmcModelType>::checkConsistent(storm::storage::FlexibleSparseMatrix<ValueType>& transitionMatrix, storm::storage::FlexibleSparseMatrix<ValueType>& backwardTransitions) {
            for (uint_fast64_t forwardIndex = 0; forwardIndex < transitionMatrix.getRowCount(); ++forwardIndex) {
                for (auto const& forwardEntry : transitionMatrix.getRow(forwardIndex)) {
                    if (forwardEntry.getColumn() == forwardIndex) {
                        continue;
                    }
                    
                    bool foundCorrespondingElement = false;
                    for (auto const& backwardEntry : backwardTransitions.getRow(forwardEntry.getColumn())) {
                        if (backwardEntry.getColumn() == forwardIndex) {
                            foundCorrespondingElement = true;
                        }
                    }
                    
                    if (!foundCorrespondingElement) {
                        return false;
                    }
                }
            }
            return true;
        }
        
        template class StatePriorityQueue<double>;
        template class SparseDtmcEliminationModelChecker<storm::models::sparse::Dtmc<double>>;
            
#ifdef STORM_HAVE_CARL
        template class StatePriorityQueue<storm::RationalFunction>;
        template class SparseDtmcEliminationModelChecker<storm::models::sparse::Dtmc<storm::RationalFunction>>;
#endif
    } // namespace modelchecker
} // namespace storm<|MERGE_RESOLUTION|>--- conflicted
+++ resolved
@@ -539,15 +539,9 @@
             storm::logic::EventuallyFormula const& eventuallyFormula = checkTask.getFormula();
             
             // Retrieve the appropriate bitvectors by model checking the subformulas.
-<<<<<<< HEAD
-            std::unique_ptr<CheckResult> subResultPointer = this->check(rewardPathFormula.getSubformula());
-            storm::storage::BitVector targetStates = subResultPointer->asExplicitQualitativeCheckResult().getTruthValuesVector();
+            std::unique_ptr<CheckResult> subResultPointer = this->check(eventuallyFormula.getSubformula());
             storm::storage::BitVector trueStates(this->getModel().getNumberOfStates(), true);
-=======
-            std::unique_ptr<CheckResult> subResultPointer = this->check(eventuallyFormula.getSubformula());
-            storm::storage::BitVector phiStates(this->getModel().getNumberOfStates(), true);
-            storm::storage::BitVector const& psiStates = subResultPointer->asExplicitQualitativeCheckResult().getTruthValuesVector();
->>>>>>> fde7b719
+            storm::storage::BitVector const& targetStates = subResultPointer->asExplicitQualitativeCheckResult().getTruthValuesVector();
             
             // Do some sanity checks to establish some required properties.
             RewardModelType const& rewardModel = this->getModel().getRewardModel(checkTask.isRewardModelSet() ? checkTask.getRewardModel() : "");
