#ifndef STORM_MODELCHECKER_REACHABILITY_SPARSEDTMCELIMINATIONMODELCHECKER_H_
#define STORM_MODELCHECKER_REACHABILITY_SPARSEDTMCELIMINATIONMODELCHECKER_H_

#include "src/storage/sparse/StateType.h"
#include "src/storage/FlexibleSparseMatrix.h"
#include "src/models/sparse/Dtmc.h"
#include "src/modelchecker/propositional/SparsePropositionalModelChecker.h"
#include "src/utility/constants.h"

namespace storm {
    namespace modelchecker {
        
        template<typename ValueType>
        uint_fast64_t estimateComplexity(ValueType const& value);

        template<typename ValueType>
        class StatePriorityQueue {
        public:
            virtual bool hasNextState() const = 0;
            virtual storm::storage::sparse::state_type popNextState() = 0;
            virtual void update(storm::storage::sparse::state_type state, storm::storage::FlexibleSparseMatrix<ValueType> const& transitionMatrix, storm::storage::FlexibleSparseMatrix<ValueType> const& backwardTransitions, std::vector<ValueType> const& oneStepProbabilities);
            virtual std::size_t size() const = 0;
        };
        
        template<typename SparseDtmcModelType>
        class SparseDtmcEliminationModelChecker : public SparsePropositionalModelChecker<SparseDtmcModelType> {
        public:
            typedef typename SparseDtmcModelType::ValueType ValueType;
            typedef typename SparseDtmcModelType::RewardModelType RewardModelType;
            typedef typename storm::storage::FlexibleSparseMatrix<ValueType>::row_type FlexibleRowType;
            typedef typename FlexibleRowType::iterator FlexibleRowIterator;

            /*!
             * Creates an elimination-based model checker for the given model.
             *
             * @param model The model to analyze.
             */
            explicit SparseDtmcEliminationModelChecker(storm::models::sparse::Dtmc<ValueType> const& model);
            
            // The implemented methods of the AbstractModelChecker interface.
<<<<<<< HEAD
            virtual bool canHandle(storm::logic::Formula const& formula) const override;
            virtual std::unique_ptr<CheckResult> computeBoundedUntilProbabilities(storm::logic::BoundedUntilFormula const& pathFormula, bool qualitative = false, boost::optional<OptimizationDirection> const& optimalityType = boost::optional<OptimizationDirection>()) override;
            virtual std::unique_ptr<CheckResult> computeUntilProbabilities(storm::logic::UntilFormula const& pathFormula, bool qualitative = false, boost::optional<OptimizationDirection> const& optimalityType = boost::optional<OptimizationDirection>()) override;
            virtual std::unique_ptr<CheckResult> computeReachabilityRewards(storm::logic::ReachabilityRewardFormula const& rewardPathFormula, boost::optional<std::string> const& rewardModelName = boost::optional<std::string>(), bool qualitative = false, boost::optional<OptimizationDirection> const& optimalityType = boost::optional<OptimizationDirection>()) override;
            virtual std::unique_ptr<CheckResult> computeLongRunAverageRewards(storm::logic::LongRunAverageRewardFormula const& rewardPathFormula, boost::optional<std::string> const& rewardModelName = boost::optional<std::string>(), bool qualitative = false, boost::optional<OptimizationDirection> const& optimalityType = boost::optional<OptimizationDirection>()) override;
            virtual std::unique_ptr<CheckResult> computeConditionalProbabilities(storm::logic::ConditionalPathFormula const& pathFormula, bool qualitative = false, boost::optional<OptimizationDirection> const& optimalityType = boost::optional<OptimizationDirection>()) override;
            virtual std::unique_ptr<CheckResult> computeLongRunAverageProbabilities(storm::logic::StateFormula const& stateFormula, bool qualitative = false, boost::optional<OptimizationDirection> const& optimalityType = boost::optional<OptimizationDirection>()) override;
=======
            virtual bool canHandle(CheckTask<storm::logic::Formula> const& checkTask) const override;
            virtual std::unique_ptr<CheckResult> computeBoundedUntilProbabilities(CheckTask<storm::logic::BoundedUntilFormula> const& checkTask) override;
            virtual std::unique_ptr<CheckResult> computeUntilProbabilities(CheckTask<storm::logic::UntilFormula> const& checkTask) override;
            virtual std::unique_ptr<CheckResult> computeReachabilityRewards(CheckTask<storm::logic::ReachabilityRewardFormula> const& checkTask) override;
            virtual std::unique_ptr<CheckResult> computeLongRunAverageRewards(CheckTask<storm::logic::LongRunAverageRewardFormula> const& checkTask) override;
            virtual std::unique_ptr<CheckResult> computeConditionalProbabilities(CheckTask<storm::logic::ConditionalPathFormula> const& checkTask) override;
            virtual std::unique_ptr<CheckResult> computeLongRunAverageProbabilities(CheckTask<storm::logic::StateFormula> const& checkTask) override;

        private:
            class FlexibleSparseMatrix {
            public:
                typedef uint_fast64_t index_type;
                typedef ValueType value_type;
                typedef std::vector<storm::storage::MatrixEntry<index_type, value_type>> row_type;
                typedef typename row_type::iterator iterator;
                typedef typename row_type::const_iterator const_iterator;
                
                FlexibleSparseMatrix() = default;
                FlexibleSparseMatrix(index_type rows);
                
                void reserveInRow(index_type row, index_type numberOfElements);
                
                row_type& getRow(index_type);
                row_type const& getRow(index_type) const;
                
                index_type getNumberOfRows() const;
                
                void print() const;
                
                bool empty() const;
                
                void filter(storm::storage::BitVector const& rowFilter, storm::storage::BitVector const& columnFilter);
                
                /*!
                 * Checks whether the given state has a self-loop with an arbitrary probability in the probability matrix.
                 *
                 * @param state The state for which to check whether it possesses a self-loop.
                 * @return True iff the given state has a self-loop with an arbitrary probability in the probability matrix.
                 */
                bool hasSelfLoop(storm::storage::sparse::state_type state);
                
            private:
                std::vector<row_type> data;
            };
>>>>>>> c428b9f7
            
        private:
            
            class StaticStatePriorityQueue : public StatePriorityQueue<ValueType> {
            public:
                StaticStatePriorityQueue(std::vector<storm::storage::sparse::state_type> const& sortedStates);
                
                virtual bool hasNextState() const override;
                virtual storm::storage::sparse::state_type popNextState() override;
                virtual std::size_t size() const override;
                
            private:
                std::vector<uint_fast64_t> sortedStates;
                uint_fast64_t currentPosition;
            };
            
            struct PriorityComparator {
                bool operator()(std::pair<storm::storage::sparse::state_type, uint_fast64_t> const& first, std::pair<storm::storage::sparse::state_type, uint_fast64_t> const& second) {
                    return (first.second < second.second) || (first.second == second.second && first.first < second.first) ;
                }
            };
            
            typedef std::function<uint_fast64_t (storm::storage::sparse::state_type const& state, storm::storage::FlexibleSparseMatrix<ValueType> const& transitionMatrix, storm::storage::FlexibleSparseMatrix<ValueType> const& backwardTransitions, std::vector<ValueType> const& oneStepProbabilities)> PenaltyFunctionType;
            
            class DynamicPenaltyStatePriorityQueue : public StatePriorityQueue<ValueType> {
            public:
                DynamicPenaltyStatePriorityQueue(std::vector<std::pair<storm::storage::sparse::state_type, uint_fast64_t>> const& sortedStatePenaltyPairs, PenaltyFunctionType const& penaltyFunction);
                
                virtual bool hasNextState() const override;
                virtual storm::storage::sparse::state_type popNextState() override;
                virtual void update(storm::storage::sparse::state_type state, storm::storage::FlexibleSparseMatrix<ValueType> const& transitionMatrix, storm::storage::FlexibleSparseMatrix<ValueType> const& backwardTransitions, std::vector<ValueType> const& oneStepProbabilities) override;
                virtual std::size_t size() const override;

            private:
                std::set<std::pair<storm::storage::sparse::state_type, uint_fast64_t>, PriorityComparator> priorityQueue;
                std::unordered_map<storm::storage::sparse::state_type, uint_fast64_t> stateToPriorityMapping;
                PenaltyFunctionType penaltyFunction;
            };
            
            static std::vector<ValueType> computeLongRunValues(storm::storage::SparseMatrix<ValueType> const& transitionMatrix, storm::storage::SparseMatrix<ValueType> const& backwardTransitions, storm::storage::BitVector const& initialStates, storm::storage::BitVector const& maybeStates, bool computeResultsForInitialStatesOnly, std::vector<ValueType>& stateValues);
            
            static std::vector<ValueType> computeReachabilityValues(storm::storage::SparseMatrix<ValueType> const& transitionMatrix, std::vector<ValueType>& values, storm::storage::SparseMatrix<ValueType> const& backwardTransitions, storm::storage::BitVector const& initialStates, bool computeResultsForInitialStatesOnly, storm::storage::BitVector const& phiStates, storm::storage::BitVector const& psiStates, std::vector<ValueType> const& oneStepProbabilitiesToTarget);
            
            static std::unique_ptr<StatePriorityQueue<ValueType>> createStatePriorityQueue(boost::optional<std::vector<uint_fast64_t>> const& stateDistances, storm::storage::FlexibleSparseMatrix<ValueType> const& transitionMatrix, storm::storage::FlexibleSparseMatrix<ValueType> const& backwardTransitions, std::vector<ValueType>& oneStepProbabilities, storm::storage::BitVector const& states);

            static std::unique_ptr<StatePriorityQueue<ValueType>> createNaivePriorityQueue(storm::storage::BitVector const& states);
            
            static void performPrioritizedStateElimination(std::unique_ptr<StatePriorityQueue<ValueType>>& priorityQueue, storm::storage::FlexibleSparseMatrix<ValueType>& transitionMatrix, storm::storage::FlexibleSparseMatrix<ValueType>& backwardTransitions, std::vector<ValueType>& values, storm::storage::BitVector const& initialStates, bool computeResultsForInitialStatesOnly);
            
            static void performOrdinaryStateElimination(storm::storage::FlexibleSparseMatrix<ValueType>& transitionMatrix, storm::storage::FlexibleSparseMatrix<ValueType>& backwardTransitions, storm::storage::BitVector const& subsystem, storm::storage::BitVector const& initialStates, bool computeResultsForInitialStatesOnly, std::vector<ValueType>& values, boost::optional<std::vector<ValueType>>& additionalStateValues, boost::optional<std::vector<uint_fast64_t>> const& distanceBasedPriorities);

            static void performOrdinaryStateElimination(storm::storage::FlexibleSparseMatrix<ValueType>& transitionMatrix, storm::storage::FlexibleSparseMatrix<ValueType>& backwardTransitions, storm::storage::BitVector const& subsystem, storm::storage::BitVector const& initialStates, bool computeResultsForInitialStatesOnly, std::vector<ValueType>& values, boost::optional<std::vector<uint_fast64_t>> const& distanceBasedPriorities);
            
            static uint_fast64_t performHybridStateElimination(storm::storage::SparseMatrix<ValueType> const& forwardTransitions, storm::storage::FlexibleSparseMatrix<ValueType>& transitionMatrix, storm::storage::FlexibleSparseMatrix<ValueType>& backwardTransitions, storm::storage::BitVector const& subsystem, storm::storage::BitVector const& initialStates, bool computeResultsForInitialStatesOnly, std::vector<ValueType>& values, boost::optional<std::vector<uint_fast64_t>> const& distanceBasedPriorities);
            
            static uint_fast64_t treatScc(storm::storage::FlexibleSparseMatrix<ValueType>& matrix, std::vector<ValueType>& values, storm::storage::BitVector const& entryStates, storm::storage::BitVector const& scc, storm::storage::BitVector const& initialStates, storm::storage::SparseMatrix<ValueType> const& forwardTransitions, storm::storage::FlexibleSparseMatrix<ValueType>& backwardTransitions, bool eliminateEntryStates, uint_fast64_t level, uint_fast64_t maximalSccSize, std::vector<storm::storage::sparse::state_type>& entryStateQueue, bool computeResultsForInitialStatesOnly, boost::optional<std::vector<uint_fast64_t>> const& distanceBasedPriorities = boost::none);

            static std::vector<uint_fast64_t> getDistanceBasedPriorities(storm::storage::SparseMatrix<ValueType> const& transitionMatrix, storm::storage::SparseMatrix<ValueType> const& transitionMatrixTransposed, storm::storage::BitVector const& initialStates, std::vector<ValueType> const& oneStepProbabilities, bool forward, bool reverse);
            
            static std::vector<std::size_t> getStateDistances(storm::storage::SparseMatrix<ValueType> const& transitionMatrix, storm::storage::SparseMatrix<ValueType> const& transitionMatrixTransposed, storm::storage::BitVector const& initialStates, std::vector<ValueType> const& oneStepProbabilities, bool forward);
            
            static uint_fast64_t computeStatePenalty(storm::storage::sparse::state_type const& state, storm::storage::FlexibleSparseMatrix<ValueType> const& transitionMatrix, storm::storage::FlexibleSparseMatrix<ValueType> const& backwardTransitions, std::vector<ValueType> const& oneStepProbabilities);
            
            static uint_fast64_t computeStatePenaltyRegularExpression(storm::storage::sparse::state_type const& state, storm::storage::FlexibleSparseMatrix<ValueType> const& transitionMatrix, storm::storage::FlexibleSparseMatrix<ValueType> const& backwardTransitions, std::vector<ValueType> const& oneStepProbabilities);
            
            static bool checkConsistent(storm::storage::FlexibleSparseMatrix<ValueType>& transitionMatrix, storm::storage::FlexibleSparseMatrix<ValueType>& backwardTransitions);
            
        };
        
    } // namespace modelchecker
} // namespace storm

#endif /* STORM_MODELCHECKER_REACHABILITY_SPARSEDTMCELIMINATIONMODELCHECKER_H_ */<|MERGE_RESOLUTION|>--- conflicted
+++ resolved
@@ -38,15 +38,6 @@
             explicit SparseDtmcEliminationModelChecker(storm::models::sparse::Dtmc<ValueType> const& model);
             
             // The implemented methods of the AbstractModelChecker interface.
-<<<<<<< HEAD
-            virtual bool canHandle(storm::logic::Formula const& formula) const override;
-            virtual std::unique_ptr<CheckResult> computeBoundedUntilProbabilities(storm::logic::BoundedUntilFormula const& pathFormula, bool qualitative = false, boost::optional<OptimizationDirection> const& optimalityType = boost::optional<OptimizationDirection>()) override;
-            virtual std::unique_ptr<CheckResult> computeUntilProbabilities(storm::logic::UntilFormula const& pathFormula, bool qualitative = false, boost::optional<OptimizationDirection> const& optimalityType = boost::optional<OptimizationDirection>()) override;
-            virtual std::unique_ptr<CheckResult> computeReachabilityRewards(storm::logic::ReachabilityRewardFormula const& rewardPathFormula, boost::optional<std::string> const& rewardModelName = boost::optional<std::string>(), bool qualitative = false, boost::optional<OptimizationDirection> const& optimalityType = boost::optional<OptimizationDirection>()) override;
-            virtual std::unique_ptr<CheckResult> computeLongRunAverageRewards(storm::logic::LongRunAverageRewardFormula const& rewardPathFormula, boost::optional<std::string> const& rewardModelName = boost::optional<std::string>(), bool qualitative = false, boost::optional<OptimizationDirection> const& optimalityType = boost::optional<OptimizationDirection>()) override;
-            virtual std::unique_ptr<CheckResult> computeConditionalProbabilities(storm::logic::ConditionalPathFormula const& pathFormula, bool qualitative = false, boost::optional<OptimizationDirection> const& optimalityType = boost::optional<OptimizationDirection>()) override;
-            virtual std::unique_ptr<CheckResult> computeLongRunAverageProbabilities(storm::logic::StateFormula const& stateFormula, bool qualitative = false, boost::optional<OptimizationDirection> const& optimalityType = boost::optional<OptimizationDirection>()) override;
-=======
             virtual bool canHandle(CheckTask<storm::logic::Formula> const& checkTask) const override;
             virtual std::unique_ptr<CheckResult> computeBoundedUntilProbabilities(CheckTask<storm::logic::BoundedUntilFormula> const& checkTask) override;
             virtual std::unique_ptr<CheckResult> computeUntilProbabilities(CheckTask<storm::logic::UntilFormula> const& checkTask) override;
@@ -55,44 +46,6 @@
             virtual std::unique_ptr<CheckResult> computeConditionalProbabilities(CheckTask<storm::logic::ConditionalPathFormula> const& checkTask) override;
             virtual std::unique_ptr<CheckResult> computeLongRunAverageProbabilities(CheckTask<storm::logic::StateFormula> const& checkTask) override;
 
-        private:
-            class FlexibleSparseMatrix {
-            public:
-                typedef uint_fast64_t index_type;
-                typedef ValueType value_type;
-                typedef std::vector<storm::storage::MatrixEntry<index_type, value_type>> row_type;
-                typedef typename row_type::iterator iterator;
-                typedef typename row_type::const_iterator const_iterator;
-                
-                FlexibleSparseMatrix() = default;
-                FlexibleSparseMatrix(index_type rows);
-                
-                void reserveInRow(index_type row, index_type numberOfElements);
-                
-                row_type& getRow(index_type);
-                row_type const& getRow(index_type) const;
-                
-                index_type getNumberOfRows() const;
-                
-                void print() const;
-                
-                bool empty() const;
-                
-                void filter(storm::storage::BitVector const& rowFilter, storm::storage::BitVector const& columnFilter);
-                
-                /*!
-                 * Checks whether the given state has a self-loop with an arbitrary probability in the probability matrix.
-                 *
-                 * @param state The state for which to check whether it possesses a self-loop.
-                 * @return True iff the given state has a self-loop with an arbitrary probability in the probability matrix.
-                 */
-                bool hasSelfLoop(storm::storage::sparse::state_type state);
-                
-            private:
-                std::vector<row_type> data;
-            };
->>>>>>> c428b9f7
-            
         private:
             
             class StaticStatePriorityQueue : public StatePriorityQueue<ValueType> {
