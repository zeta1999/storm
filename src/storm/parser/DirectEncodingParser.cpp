--- conflicted
+++ resolved
@@ -122,13 +122,10 @@
             bool nonDeterministic = (type == storm::models::ModelType::Mdp || type == storm::models::ModelType::MarkovAutomaton || type == storm::models::ModelType::Pomdp);
             storm::storage::SparseMatrixBuilder<ValueType> builder = storm::storage::SparseMatrixBuilder<ValueType>(0, 0, 0, false, nonDeterministic, 0);
             modelComponents->stateLabeling = storm::models::sparse::StateLabeling(stateSize);
-<<<<<<< HEAD
             modelComponents->observabilityClasses = std::vector<uint32_t>();
             modelComponents->observabilityClasses->resize(stateSize);
-=======
             std::vector<std::vector<ValueType>> stateRewards;
             
->>>>>>> 73b23e13
             // We parse rates for continuous time models.
             if (type == storm::models::ModelType::Ctmc) {
                 modelComponents->rateTransitions = true;
