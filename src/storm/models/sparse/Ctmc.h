#ifndef STORM_MODELS_SPARSE_CTMC_H_
#define STORM_MODELS_SPARSE_CTMC_H_

#include "storm/models/sparse/DeterministicModel.h"
#include "storm/utility/OsDetection.h"

namespace storm {
    namespace models {
        namespace sparse {
            
            /*!
             * This class represents a continuous-time Markov chain.
             */
            template<class ValueType, typename RewardModelType = StandardRewardModel<ValueType>>
            class Ctmc : public DeterministicModel<ValueType, RewardModelType> {
            public:
                /*!
                 * Constructs a model from the given data.
                 *
                 * @param rateMatrix The matrix representing the transitions in the model.
                 * @param stateLabeling The labeling of the states.
                 * @param rewardModels A mapping of reward model names to reward models.
                 * @param optionalChoiceLabeling A vector that represents the labels associated with the choices of each state.
                 */
                Ctmc(storm::storage::SparseMatrix<ValueType> const& rateMatrix, storm::models::sparse::StateLabeling const& stateLabeling,
                     std::unordered_map<std::string, RewardModelType> const& rewardModels = std::unordered_map<std::string, RewardModelType>(),
                     boost::optional<std::vector<LabelSet>> const& optionalChoiceLabeling = boost::optional<std::vector<LabelSet>>());
                
                /*!
                 * Constructs a model by moving the given data.
                 *
                 * @param transitionMatrix The matrix representing the transitions in the model.
                 * @param stateLabeling The labeling of the states.
                 * @param rewardModels A mapping of reward model names to reward models.
                 * @param optionalChoiceLabeling A vector that represents the labels associated with the choices of each state.
                 */
                Ctmc(storm::storage::SparseMatrix<ValueType>&& rateMatrix, storm::models::sparse::StateLabeling&& stateLabeling,
                     std::unordered_map<std::string, RewardModelType>&& rewardModels = std::unordered_map<std::string, RewardModelType>(),
                     boost::optional<std::vector<LabelSet>>&& optionalChoiceLabeling = boost::optional<std::vector<LabelSet>>());
                
                /*!
                 * Constructs a model from the given data.
                 *
                 * @param rateMatrix The matrix representing the transitions in the model.
                 * @param exitRates The exit rates of all states.
                 * @param stateLabeling The labeling of the states.
                 * @param rewardModels A mapping of reward model names to reward models.
                 * @param optionalChoiceLabeling A vector that represents the labels associated with the choices of each state.
                 */
                Ctmc(storm::storage::SparseMatrix<ValueType> const& rateMatrix, std::vector<ValueType> const& exitRates, storm::models::sparse::StateLabeling const& stateLabeling,
                     std::unordered_map<std::string, RewardModelType> const& rewardModels = std::unordered_map<std::string, RewardModelType>(),
                     boost::optional<std::vector<LabelSet>> const& optionalChoiceLabeling = boost::optional<std::vector<LabelSet>>());

                
                Ctmc(Ctmc<ValueType, RewardModelType> const& ctmc) = default;
                Ctmc& operator=(Ctmc<ValueType, RewardModelType> const& ctmc) = default;
                
#ifndef WINDOWS
                Ctmc(Ctmc<ValueType, RewardModelType>&& ctmc) = default;
                Ctmc& operator=(Ctmc<ValueType, RewardModelType>&& ctmc) = default;
#endif
                /*!
                 * Retrieves the vector of exit rates of the model.
                 *
                 * @return The exit rate vector.
                 */
                std::vector<ValueType> const& getExitRateVector() const;
<<<<<<< HEAD
                std::vector<ValueType>& getExitRateVector();
                
=======

                /*!
                 * Retrieves the vector of exit rates of the model.
                 *
                 * @return The exit rate vector.
                 */
                std::vector<ValueType>& getExitRateVector();

>>>>>>> 0d9205c0
            private:
                /*!
                 * Computes the exit rate vector based on the given rate matrix.
                 *
                 * @param rateMatrix The rate matrix.
                 * @return The exit rate vector.
                 */
                static std::vector<ValueType> createExitRateVector(storm::storage::SparseMatrix<ValueType> const& rateMatrix);
                
                // A vector containing the exit rates of all states.
                std::vector<ValueType> exitRates;
            };
            
        } // namespace sparse
    } // namespace models
} // namespace storm

#endif /* STORM_MODELS_SPARSE_CTMC_H_ */<|MERGE_RESOLUTION|>--- conflicted
+++ resolved
@@ -65,10 +65,6 @@
                  * @return The exit rate vector.
                  */
                 std::vector<ValueType> const& getExitRateVector() const;
-<<<<<<< HEAD
-                std::vector<ValueType>& getExitRateVector();
-                
-=======
 
                 /*!
                  * Retrieves the vector of exit rates of the model.
@@ -77,7 +73,6 @@
                  */
                 std::vector<ValueType>& getExitRateVector();
 
->>>>>>> 0d9205c0
             private:
                 /*!
                  * Computes the exit rate vector based on the given rate matrix.
