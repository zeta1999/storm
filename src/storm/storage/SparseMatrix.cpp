#include <boost/functional/hash.hpp>

// To detect whether the usage of TBB is possible, this include is neccessary
#include "storm-config.h"

#ifdef STORM_HAVE_INTELTBB
#include "tbb/tbb.h"
#endif

#include "storm/storage/sparse/StateType.h"
#include "storm/storage/SparseMatrix.h"
#include "storm/adapters/RationalFunctionAdapter.h"

#include "storm/storage/BitVector.h"
#include "storm/utility/constants.h"
#include "storm/utility/ConstantsComparator.h"
#include "storm/utility/vector.h"

#include "storm/exceptions/InvalidStateException.h"
#include "storm/exceptions/NotImplementedException.h"
#include "storm/exceptions/NotSupportedException.h"
#include "storm/exceptions/InvalidArgumentException.h"
#include "storm/exceptions/OutOfRangeException.h"

#include "storm/utility/macros.h"

#include <iterator>

namespace storm {
    namespace storage {
        
        template<typename IndexType, typename ValueType>
        MatrixEntry<IndexType, ValueType>::MatrixEntry(IndexType column, ValueType value) : entry(column, value) {
            // Intentionally left empty.
        }
        
        template<typename IndexType, typename ValueType>
        MatrixEntry<IndexType, ValueType>::MatrixEntry(std::pair<IndexType, ValueType>&& pair) : entry(std::move(pair)) {
            // Intentionally left empty.
        }
        
        template<typename IndexType, typename ValueType>
        IndexType const& MatrixEntry<IndexType, ValueType>::getColumn() const {
            return this->entry.first;
        }
        
        template<typename IndexType, typename ValueType>
        void MatrixEntry<IndexType, ValueType>::setColumn(IndexType const& column) {
            this->entry.first = column;
        }
        
        template<typename IndexType, typename ValueType>
        ValueType const& MatrixEntry<IndexType, ValueType>::getValue() const {
            return this->entry.second;
        }
        
        template<typename IndexType, typename ValueType>
        void MatrixEntry<IndexType, ValueType>::setValue(ValueType const& value) {
            this->entry.second = value;
        }
        
        template<typename IndexType, typename ValueType>
        std::pair<IndexType, ValueType> const& MatrixEntry<IndexType, ValueType>::getColumnValuePair() const {
            return this->entry;
        }
        
        template<typename IndexType, typename ValueType>
        MatrixEntry<IndexType, ValueType> MatrixEntry<IndexType, ValueType>::operator*(value_type factor) const {
            return MatrixEntry(this->getColumn(), this->getValue() * factor);
        }
        
        
        template<typename IndexType, typename ValueType>
        bool MatrixEntry<IndexType, ValueType>::operator==(MatrixEntry<IndexType, ValueType> const& other) const {
            return this->entry.first == other.entry.first && this->entry.second == other.entry.second;
        }
        
        template<typename IndexType, typename ValueType>
        bool MatrixEntry<IndexType, ValueType>::operator!=(MatrixEntry<IndexType, ValueType> const& other) const {
            return !(*this == other);
        }
        
        template<typename IndexTypePrime, typename ValueTypePrime>
        std::ostream& operator<<(std::ostream& out, MatrixEntry<IndexTypePrime, ValueTypePrime> const& entry) {
            out << "(" << entry.getColumn() << ", " << entry.getValue() << ")";
            return out;
        }
        
        template<typename ValueType>
        SparseMatrixBuilder<ValueType>::SparseMatrixBuilder(index_type rows, index_type columns, index_type entries, bool forceDimensions, bool hasCustomRowGrouping, index_type rowGroups) : initialRowCountSet(rows != 0), initialRowCount(rows), initialColumnCountSet(columns != 0), initialColumnCount(columns), initialEntryCountSet(entries != 0), initialEntryCount(entries), forceInitialDimensions(forceDimensions), hasCustomRowGrouping(hasCustomRowGrouping), initialRowGroupCountSet(rowGroups != 0), initialRowGroupCount(rowGroups), rowGroupIndices(), columnsAndValues(), rowIndications(), currentEntryCount(0), lastRow(0), lastColumn(0), highestColumn(0), currentRowGroup(0) {
            // Prepare the internal storage.
            if (initialRowCountSet) {
                rowIndications.reserve(initialRowCount + 1);
            }
            if (initialEntryCountSet) {
                columnsAndValues.reserve(initialEntryCount);
            }
            if (hasCustomRowGrouping) {
                rowGroupIndices = std::vector<index_type>();
            }
            if (initialRowGroupCountSet && hasCustomRowGrouping) {
                rowGroupIndices.get().reserve(initialRowGroupCount + 1);
            }
            rowIndications.push_back(0);
        }
        
        template<typename ValueType>
        SparseMatrixBuilder<ValueType>::SparseMatrixBuilder(SparseMatrix<ValueType>&& matrix) :  initialRowCountSet(false), initialRowCount(0), initialColumnCountSet(false), initialColumnCount(0), initialEntryCountSet(false), initialEntryCount(0), forceInitialDimensions(false), hasCustomRowGrouping(!matrix.trivialRowGrouping), initialRowGroupCountSet(false), initialRowGroupCount(0), rowGroupIndices(), columnsAndValues(std::move(matrix.columnsAndValues)), rowIndications(std::move(matrix.rowIndications)), currentEntryCount(matrix.entryCount), currentRowGroup() {
            
            lastRow = matrix.rowCount == 0 ? 0 : matrix.rowCount - 1;
            lastColumn = columnsAndValues.empty() ? 0 : columnsAndValues.back().getColumn();
            highestColumn = matrix.getColumnCount() == 0 ? 0 : matrix.getColumnCount() - 1;
            
            // If the matrix has a custom row grouping, we move it and remove the last element to make it 'open' again.
            if (hasCustomRowGrouping) {
                rowGroupIndices = std::move(matrix.rowGroupIndices);
                if (!rowGroupIndices->empty()) {
                    rowGroupIndices.get().pop_back();
                }
                currentRowGroup = rowGroupIndices->empty() ? 0 : rowGroupIndices.get().size() - 1;
            }
            
            // Likewise, we need to 'open' the row indications again.
            if (!rowIndications.empty()) {
                rowIndications.pop_back();
            }
        }
        
        template<typename ValueType>
        void SparseMatrixBuilder<ValueType>::addNextValue(index_type row, index_type column, ValueType const& value) {
            // Check that we did not move backwards wrt. the row.
            STORM_LOG_THROW(row >= lastRow, storm::exceptions::InvalidArgumentException, "Adding an element in row " << row << ", but an element in row " << lastRow << " has already been added.");
            
            // If the element is in the same row, but was not inserted in the correct order, we need to fix the row after
            // the insertion.
            bool fixCurrentRow = row == lastRow && column < lastColumn;
            
            // If the element is in the same row and column as the previous entry, we add them up.
            if (row == lastRow && column == lastColumn && !columnsAndValues.empty()) {
                columnsAndValues.back().setValue(columnsAndValues.back().getValue() + value);
            } else {
                // If we switched to another row, we have to adjust the missing entries in the row indices vector.
                if (row != lastRow) {
                    // Otherwise, we need to push the correct values to the vectors, which might trigger reallocations.
                    for (index_type i = lastRow + 1; i <= row; ++i) {
                        rowIndications.push_back(currentEntryCount);
                    }
                    
                    lastRow = row;
                }
                
                lastColumn = column;
                
                // Finally, set the element and increase the current size.
                columnsAndValues.emplace_back(column, value);
                highestColumn = std::max(highestColumn, column);
                ++currentEntryCount;
                
                // If we need to fix the row, do so now.
                if (fixCurrentRow) {
                    // First, we sort according to columns.
                    std::sort(columnsAndValues.begin() + rowIndications.back(), columnsAndValues.end(), [] (storm::storage::MatrixEntry<index_type, ValueType> const& a, storm::storage::MatrixEntry<index_type, ValueType> const& b) {
                        return a.getColumn() < b.getColumn();
                    });
                    
                    // Then, we eliminate possible duplicate entries.
                    auto it = std::unique(columnsAndValues.begin() + rowIndications.back(), columnsAndValues.end(), [] (storm::storage::MatrixEntry<index_type, ValueType> const& a, storm::storage::MatrixEntry<index_type, ValueType> const& b) {
                        return a.getColumn() == b.getColumn();
                    });
                    
                    // Finally, remove the superfluous elements.
                    std::size_t elementsToRemove = std::distance(it, columnsAndValues.end());
                    if (elementsToRemove > 0) {
                        STORM_LOG_WARN("Unordered insertion into matrix builder caused duplicate entries.");
                        currentEntryCount -= elementsToRemove;
                        columnsAndValues.resize(columnsAndValues.size() - elementsToRemove);
                    }
                }
            }
            
            // In case we did not expect this value, we throw an exception.
            if (forceInitialDimensions) {
                STORM_LOG_THROW(!initialRowCountSet || lastRow < initialRowCount, storm::exceptions::OutOfRangeException, "Cannot insert value at illegal row " << lastRow << ".");
                STORM_LOG_THROW(!initialColumnCountSet || lastColumn < initialColumnCount, storm::exceptions::OutOfRangeException, "Cannot insert value at illegal column " << lastColumn << ".");
                STORM_LOG_THROW(!initialEntryCountSet || currentEntryCount <= initialEntryCount, storm::exceptions::OutOfRangeException, "Too many entries in matrix, expected only " << initialEntryCount << ".");
            }
        }
        
        template<typename ValueType>
        void SparseMatrixBuilder<ValueType>::newRowGroup(index_type startingRow) {
            STORM_LOG_THROW(hasCustomRowGrouping, storm::exceptions::InvalidStateException, "Matrix was not created to have a custom row grouping.");
            STORM_LOG_THROW(startingRow >= lastRow, storm::exceptions::InvalidStateException, "Illegal row group with negative size.");
            rowGroupIndices.get().push_back(startingRow);
            ++currentRowGroup;
            
            // Close all rows from the most recent one to the starting row.
            for (index_type i = lastRow + 1; i < startingRow; ++i) {
                rowIndications.push_back(currentEntryCount);
            }
            
            if (lastRow + 1 < startingRow) {
                // Reset the most recently seen row/column to allow for proper insertion of the following elements.
                lastRow = startingRow - 1;
                lastColumn = 0;
            }
        }
        
        template<typename ValueType>
        SparseMatrix<ValueType> SparseMatrixBuilder<ValueType>::build(index_type overriddenRowCount, index_type overriddenColumnCount, index_type overriddenRowGroupCount) {
            
            bool hasEntries = currentEntryCount != 0;
            
            uint_fast64_t rowCount = hasEntries ? lastRow + 1 : 0;
            
            // If the last row group was empty, we need to add one more to the row count, because otherwise this empty row is not counted.
            if (hasCustomRowGrouping) {
                if (lastRow < rowGroupIndices->back()) {
                    ++rowCount;
                }
            }
            
            if (initialRowCountSet && forceInitialDimensions) {
                STORM_LOG_THROW(rowCount <= initialRowCount, storm::exceptions::InvalidStateException, "Expected not more than " << initialRowCount << " rows, but got " << rowCount << ".");
                rowCount = std::max(rowCount, initialRowCount);
            }
            
            rowCount = std::max(rowCount, overriddenRowCount);
            
            // If the current row count was overridden, we may need to add empty rows.
            for (index_type i = lastRow + 1; i < rowCount; ++i) {
                rowIndications.push_back(currentEntryCount);
            }
            
            // If there are no rows, we need to erase the start index of the current (non-existing) row.
            if (rowCount == 0) {
                rowIndications.pop_back();
            }
            
            // We put a sentinel element at the last position of the row indices array. This eases iteration work,
            // as now the indices of row i are always between rowIndications[i] and rowIndications[i + 1], also for
            // the first and last row.
            rowIndications.push_back(currentEntryCount);
            STORM_LOG_ASSERT(rowCount == rowIndications.size() - 1, "Wrong sizes of vectors.");
            uint_fast64_t columnCount = hasEntries ? highestColumn + 1 : 0;
            if (initialColumnCountSet && forceInitialDimensions) {
                STORM_LOG_THROW(columnCount <= initialColumnCount, storm::exceptions::InvalidStateException, "Expected not more than " << initialColumnCount << " columns, but got " << columnCount << ".");
                columnCount = std::max(columnCount, initialColumnCount);
            }
            columnCount = std::max(columnCount, overriddenColumnCount);
            
            uint_fast64_t entryCount = currentEntryCount;
            if (initialEntryCountSet && forceInitialDimensions) {
                STORM_LOG_THROW(entryCount == initialEntryCount, storm::exceptions::InvalidStateException, "Expected " << initialEntryCount << " entries, but got " << entryCount << ".");
            }
            
            // Check whether row groups are missing some entries.
            if (hasCustomRowGrouping) {
                uint_fast64_t rowGroupCount = currentRowGroup;
                if (initialRowGroupCountSet && forceInitialDimensions) {
                    STORM_LOG_THROW(rowGroupCount <= initialRowGroupCount, storm::exceptions::InvalidStateException, "Expected not more than " << initialRowGroupCount << " row groups, but got " << rowGroupCount << ".");
                    rowGroupCount = std::max(rowGroupCount, initialRowGroupCount);
                }
                rowGroupCount = std::max(rowGroupCount, overriddenRowGroupCount);
                
                for (index_type i = currentRowGroup; i <= rowGroupCount; ++i) {
                    rowGroupIndices.get().push_back(rowCount);
                }
            }
            
            return SparseMatrix<ValueType>(columnCount, std::move(rowIndications), std::move(columnsAndValues), std::move(rowGroupIndices));
        }
        
        template<typename ValueType>
        typename SparseMatrixBuilder<ValueType>::index_type SparseMatrixBuilder<ValueType>::getLastRow() const {
            return lastRow;
        }
        
        template<typename ValueType>
        typename SparseMatrixBuilder<ValueType>::index_type SparseMatrixBuilder<ValueType>::getLastColumn() const {
            return lastColumn;
        }
        
        // Debug method for printing the current matrix
        template<typename ValueType>
        void print(std::vector<typename SparseMatrix<ValueType>::index_type> const& rowGroupIndices, std::vector<MatrixEntry<typename SparseMatrix<ValueType>::index_type, typename SparseMatrix<ValueType>::value_type>> const& columnsAndValues, std::vector<typename SparseMatrix<ValueType>::index_type> const& rowIndications) {
            typename SparseMatrix<ValueType>::index_type endGroups;
            typename SparseMatrix<ValueType>::index_type endRows;
            // Iterate over all row groups.
            for (typename SparseMatrix<ValueType>::index_type group = 0; group < rowGroupIndices.size(); ++group) {
                std::cout << "\t---- group " << group << "/" << (rowGroupIndices.size() - 1) << " ---- " << std::endl;
                endGroups = group < rowGroupIndices.size()-1 ? rowGroupIndices[group+1] : rowIndications.size();
                // Iterate over all rows in a row group
                for (typename SparseMatrix<ValueType>::index_type i = rowGroupIndices[group]; i < endGroups; ++i) {
                    endRows = i < rowIndications.size()-1 ? rowIndications[i+1] : columnsAndValues.size();
                    // Print the actual row.
                    std::cout << "Row " << i << " (" << rowIndications[i] << " - " << endRows << ")" << ": ";
                    for (typename SparseMatrix<ValueType>::index_type pos = rowIndications[i]; pos < endRows; ++pos) {
                        std::cout << "(" << columnsAndValues[pos].getColumn() << ": " << columnsAndValues[pos].getValue() << ") ";
                    }
                    std::cout << std::endl;
                }
            }
        }
        
        template<typename ValueType>
        void SparseMatrixBuilder<ValueType>::replaceColumns(std::vector<index_type> const& replacements, index_type offset) {
            index_type maxColumn = 0;
            
            for (index_type row = 0; row < rowIndications.size(); ++row) {
                bool changed = false;
                auto startRow = std::next(columnsAndValues.begin(), rowIndications[row]);
                auto endRow = row < rowIndications.size()-1 ? std::next(columnsAndValues.begin(), rowIndications[row+1]) : columnsAndValues.end();
                for (auto entry = startRow; entry != endRow; ++entry) {
                    if (entry->getColumn() >= offset) {
                        // Change column
                        entry->setColumn(replacements[entry->getColumn() - offset]);
                        changed = true;
                    }
                    maxColumn = std::max(maxColumn, entry->getColumn());
                }
                if (changed) {
                    // Sort columns in row
                    std::sort(startRow, endRow,
                              [](MatrixEntry<index_type, value_type> const& a, MatrixEntry<index_type, value_type> const& b) {
                                  return a.getColumn() < b.getColumn();
                              });
                    // Assert no equal elements
                    STORM_LOG_ASSERT(std::is_sorted(startRow, endRow,
                                                    [](MatrixEntry<index_type, value_type> const& a, MatrixEntry<index_type, value_type> const& b) {
                                                        return a.getColumn() < b.getColumn();
                                                    }), "Columns not sorted.");
                }
            }
            
            highestColumn = maxColumn;
            lastColumn = columnsAndValues.empty() ? 0 : columnsAndValues[columnsAndValues.size() - 1].getColumn();
        }
        
        template<typename ValueType>
        SparseMatrix<ValueType>::rows::rows(iterator begin, index_type entryCount) : beginIterator(begin), entryCount(entryCount) {
            // Intentionally left empty.
        }
        
        template<typename ValueType>
        typename SparseMatrix<ValueType>::iterator SparseMatrix<ValueType>::rows::begin() {
            return beginIterator;
        }
        
        template<typename ValueType>
        typename SparseMatrix<ValueType>::iterator SparseMatrix<ValueType>::rows::end() {
            return beginIterator + entryCount;
        }
        
        template<typename ValueType>
        typename SparseMatrix<ValueType>::index_type SparseMatrix<ValueType>::rows::getNumberOfEntries() const {
            return this->entryCount;
        }
        
        template<typename ValueType>
        SparseMatrix<ValueType>::const_rows::const_rows(const_iterator begin, index_type entryCount) : beginIterator(begin), entryCount(entryCount) {
            // Intentionally left empty.
        }
        
        template<typename ValueType>
        typename SparseMatrix<ValueType>::const_iterator SparseMatrix<ValueType>::const_rows::begin() const {
            return beginIterator;
        }
        
        template<typename ValueType>
        typename SparseMatrix<ValueType>::const_iterator SparseMatrix<ValueType>::const_rows::end() const {
            return beginIterator + entryCount;
        }
        
        template<typename ValueType>
        typename SparseMatrix<ValueType>::index_type SparseMatrix<ValueType>::const_rows::getNumberOfEntries() const {
            return this->entryCount;
        }
        
        template<typename ValueType>
        SparseMatrix<ValueType>::SparseMatrix() : rowCount(0), columnCount(0), entryCount(0), nonzeroEntryCount(0), columnsAndValues(), rowIndications(), rowGroupIndices() {
            // Intentionally left empty.
        }
        
        template<typename ValueType>
        SparseMatrix<ValueType>::SparseMatrix(SparseMatrix<ValueType> const& other) : rowCount(other.rowCount), columnCount(other.columnCount), entryCount(other.entryCount), nonzeroEntryCount(other.nonzeroEntryCount), columnsAndValues(other.columnsAndValues), rowIndications(other.rowIndications), trivialRowGrouping(other.trivialRowGrouping), rowGroupIndices(other.rowGroupIndices) {
            // Intentionally left empty.
        }
        
        template<typename ValueType>
        SparseMatrix<ValueType>::SparseMatrix(SparseMatrix<value_type> const& other, bool insertDiagonalElements) {
            storm::storage::BitVector rowConstraint(other.getRowCount(), true);
            storm::storage::BitVector columnConstraint(other.getColumnCount(), true);
            *this = other.getSubmatrix(false, rowConstraint, columnConstraint, insertDiagonalElements);
        }
        
        template<typename ValueType>
        SparseMatrix<ValueType>::SparseMatrix(SparseMatrix<ValueType>&& other) : rowCount(other.rowCount), columnCount(other.columnCount), entryCount(other.entryCount), nonzeroEntryCount(other.nonzeroEntryCount), columnsAndValues(std::move(other.columnsAndValues)), rowIndications(std::move(other.rowIndications)), trivialRowGrouping(other.trivialRowGrouping), rowGroupIndices(std::move(other.rowGroupIndices)) {
            // Now update the source matrix
            other.rowCount = 0;
            other.columnCount = 0;
            other.entryCount = 0;
        }
        
        template<typename ValueType>
        SparseMatrix<ValueType>::SparseMatrix(index_type columnCount, std::vector<index_type> const& rowIndications, std::vector<MatrixEntry<index_type, ValueType>> const& columnsAndValues, boost::optional<std::vector<index_type>> const& rowGroupIndices) : rowCount(rowIndications.size() - 1), columnCount(columnCount), entryCount(columnsAndValues.size()), nonzeroEntryCount(0), columnsAndValues(columnsAndValues), rowIndications(rowIndications), trivialRowGrouping(!rowGroupIndices), rowGroupIndices(rowGroupIndices) {
            this->updateNonzeroEntryCount();
        }
        
        template<typename ValueType>
        SparseMatrix<ValueType>::SparseMatrix(index_type columnCount, std::vector<index_type>&& rowIndications, std::vector<MatrixEntry<index_type, ValueType>>&& columnsAndValues, boost::optional<std::vector<index_type>>&& rowGroupIndices) : rowCount(rowIndications.size() - 1), columnCount(columnCount), entryCount(columnsAndValues.size()), nonzeroEntryCount(0), columnsAndValues(std::move(columnsAndValues)), rowIndications(std::move(rowIndications)), trivialRowGrouping(!rowGroupIndices), rowGroupIndices(std::move(rowGroupIndices)) {
            this->updateNonzeroEntryCount();
        }
        
        template<typename ValueType>
        SparseMatrix<ValueType>& SparseMatrix<ValueType>::operator=(SparseMatrix<ValueType> const& other) {
            // Only perform assignment if source and target are not the same.
            if (this != &other) {
                rowCount = other.rowCount;
                columnCount = other.columnCount;
                entryCount = other.entryCount;
                nonzeroEntryCount = other.nonzeroEntryCount;
                
                columnsAndValues = other.columnsAndValues;
                rowIndications = other.rowIndications;
                rowGroupIndices = other.rowGroupIndices;
                trivialRowGrouping = other.trivialRowGrouping;
            }
            return *this;
        }
        
        template<typename ValueType>
        SparseMatrix<ValueType>& SparseMatrix<ValueType>::operator=(SparseMatrix<ValueType>&& other) {
            // Only perform assignment if source and target are not the same.
            if (this != &other) {
                rowCount = other.rowCount;
                columnCount = other.columnCount;
                entryCount = other.entryCount;
                nonzeroEntryCount = other.nonzeroEntryCount;
                
                columnsAndValues = std::move(other.columnsAndValues);
                rowIndications = std::move(other.rowIndications);
                rowGroupIndices = std::move(other.rowGroupIndices);
                trivialRowGrouping = other.trivialRowGrouping;
            }
            return *this;
        }
        
        template<typename ValueType>
        bool SparseMatrix<ValueType>::operator==(SparseMatrix<ValueType> const& other) const {
            if (this == &other) {
                return true;
            }
            
            bool equalityResult = true;
            
            equalityResult &= this->getRowCount() == other.getRowCount();
            if (!equalityResult) {
                return false;
            }
            equalityResult &= this->getColumnCount() == other.getColumnCount();
            if (!equalityResult) {
                return false;
            }
            if (!this->hasTrivialRowGrouping() && !other.hasTrivialRowGrouping()) {
                equalityResult &= this->getRowGroupIndices() == other.getRowGroupIndices();
            } else {
                equalityResult &= this->hasTrivialRowGrouping() && other.hasTrivialRowGrouping();
            }
            if (!equalityResult) {
                return false;
            }
            
            // For the actual contents, we need to do a little bit more work, because we want to ignore elements that
            // are set to zero, please they may be represented implicitly in the other matrix.
            for (index_type row = 0; row < this->getRowCount(); ++row) {
                for (const_iterator it1 = this->begin(row), ite1 = this->end(row), it2 = other.begin(row), ite2 = other.end(row); it1 != ite1 && it2 != ite2; ++it1, ++it2) {
                    // Skip over all zero entries in both matrices.
                    while (it1 != ite1 && storm::utility::isZero(it1->getValue())) {
                        ++it1;
                    }
                    while (it2 != ite2 && storm::utility::isZero(it2->getValue())) {
                        ++it2;
                    }
                    if ((it1 == ite1) || (it2 == ite2)) {
                        equalityResult = (it1 == ite1) ^ (it2 == ite2);
                        break;
                    } else {
                        if (it1->getColumn() != it2->getColumn() || it1->getValue() != it2->getValue()) {
                            equalityResult = false;
                            break;
                        }
                    }
                }
                if (!equalityResult) {
                    return false;
                }
            }
            
            return equalityResult;
        }
        
        template<typename ValueType>
        typename SparseMatrix<ValueType>::index_type SparseMatrix<ValueType>::getRowCount() const {
            return rowCount;
        }
        
        template<typename ValueType>
        typename SparseMatrix<ValueType>::index_type SparseMatrix<ValueType>::getColumnCount() const {
            return columnCount;
        }
        
        template<typename ValueType>
        typename SparseMatrix<ValueType>::index_type SparseMatrix<ValueType>::getEntryCount() const {
            return entryCount;
        }
        
        template<typename T>
        uint_fast64_t SparseMatrix<T>::getRowGroupEntryCount(uint_fast64_t const group) const {
            uint_fast64_t result = 0;
            if (!this->hasTrivialRowGrouping()) {
                for (uint_fast64_t row = this->getRowGroupIndices()[group]; row < this->getRowGroupIndices()[group + 1]; ++row) {
                    result += (this->rowIndications[row + 1] - this->rowIndications[row]);
                }
            } else {
                result += (this->rowIndications[group + 1] - this->rowIndications[group]);
            }
            return result;
        }
        
        template<typename ValueType>
        typename SparseMatrix<ValueType>::index_type SparseMatrix<ValueType>::getNonzeroEntryCount() const {
            return nonzeroEntryCount;
        }
        
        template<typename ValueType>
        void SparseMatrix<ValueType>::updateNonzeroEntryCount() const {
            this->nonzeroEntryCount = 0;
            for (auto const& element : *this) {
                if (element.getValue() != storm::utility::zero<ValueType>()) {
                    ++this->nonzeroEntryCount;
                }
            }
        }
        
        template<typename ValueType>
        void SparseMatrix<ValueType>::updateNonzeroEntryCount(std::make_signed<index_type>::type difference) {
            this->nonzeroEntryCount += difference;
        }
        
        template<typename ValueType>
        void SparseMatrix<ValueType>::updateDimensions() const {
            this->nonzeroEntryCount = 0;
            this->columnCount = 0;
            for (auto const& element : *this) {
                if (element.getValue() != storm::utility::zero<ValueType>()) {
                    ++this->nonzeroEntryCount;
                    this->columnCount = std::max(element.getColumn() + 1, this->columnCount);
                }
            }
        }
        
        template<typename ValueType>
        typename SparseMatrix<ValueType>::index_type SparseMatrix<ValueType>::getRowGroupCount() const {
            if (!this->hasTrivialRowGrouping()) {
                return rowGroupIndices.get().size() - 1;
            } else {
                return rowCount;
            }
        }
        
        template<typename ValueType>
        typename SparseMatrix<ValueType>::index_type SparseMatrix<ValueType>::getRowGroupSize(index_type group) const {
            return this->getRowGroupIndices()[group + 1] - this->getRowGroupIndices()[group];
        }
        
        template<typename ValueType>
        std::vector<typename SparseMatrix<ValueType>::index_type> const& SparseMatrix<ValueType>::getRowGroupIndices() const {
            // If there is no current row grouping, we need to create it.
            if (!this->rowGroupIndices) {
                STORM_LOG_ASSERT(trivialRowGrouping, "Only trivial row-groupings can be constructed on-the-fly.");
                this->rowGroupIndices = storm::utility::vector::buildVectorForRange(0, this->getRowGroupCount() + 1);
            }
            return rowGroupIndices.get();
        }
        
        template<typename ValueType>
        void SparseMatrix<ValueType>::setRowGroupIndices(std::vector<index_type> const& newRowGroupIndices) {
            trivialRowGrouping = false;
            rowGroupIndices = newRowGroupIndices;
        }

        template<typename ValueType>
<<<<<<< HEAD
        void SparseMatrix<ValueType>::setRowGroupIndices(std::vector<index_type> const& newRowGroupIndices) {
            trivialRowGrouping = false;
            rowGroupIndices = newRowGroupIndices;
        }

        template<typename ValueType>
=======
>>>>>>> cb15db04
        bool SparseMatrix<ValueType>::hasTrivialRowGrouping() const {
            return trivialRowGrouping;
        }
        
        template<typename ValueType>
        void SparseMatrix<ValueType>::makeRowGroupingTrivial() {
            if (trivialRowGrouping) {
                STORM_LOG_ASSERT(!rowGroupIndices || rowGroupIndices.get() == storm::utility::vector::buildVectorForRange(0, this->getRowGroupCount() + 1), "Row grouping is supposed to be trivial but actually it is not.");
            } else {
                trivialRowGrouping = true;
                rowGroupIndices = boost::none;
            }
        }
        
        template<typename ValueType>
        storm::storage::BitVector SparseMatrix<ValueType>::getRowFilter(storm::storage::BitVector const& groupConstraint) const {
            storm::storage::BitVector res(this->getRowCount(), false);
            for(auto group : groupConstraint) {
                uint_fast64_t const endOfGroup = this->getRowGroupIndices()[group + 1];
                for(uint_fast64_t row = this->getRowGroupIndices()[group]; row < endOfGroup; ++row) {
                    res.set(row, true);
                }
            }
            return res;
        }
        
        template<typename ValueType>
        storm::storage::BitVector SparseMatrix<ValueType>::getRowFilter(storm::storage::BitVector const& groupConstraint, storm::storage::BitVector const& columnConstraint) const {
            storm::storage::BitVector result(this->getRowCount(), false);
            for (auto const& group : groupConstraint) {
                uint_fast64_t const endOfGroup = this->getRowGroupIndices()[group + 1];
                for (uint_fast64_t row = this->getRowGroupIndices()[group]; row < endOfGroup; ++row) {
                    bool choiceSatisfiesColumnConstraint = true;
                    for (auto const& entry : this->getRow(row)) {
                        if (!columnConstraint.get(entry.getColumn())) {
                            choiceSatisfiesColumnConstraint = false;
                            break;
                        }
                    }
                    if (choiceSatisfiesColumnConstraint) {
                        result.set(row, true);
                    }
                }
            }
            return result;
        }
        
        template<typename ValueType>
        void SparseMatrix<ValueType>::makeRowsAbsorbing(storm::storage::BitVector const& rows) {
            for (auto row : rows) {
                makeRowDirac(row, row);
            }
        }
        
        template<typename ValueType>
        void SparseMatrix<ValueType>::makeRowGroupsAbsorbing(storm::storage::BitVector const& rowGroupConstraint) {
            if (!this->hasTrivialRowGrouping()) {
                for (auto rowGroup : rowGroupConstraint) {
                    for (index_type row = this->getRowGroupIndices()[rowGroup]; row < this->getRowGroupIndices()[rowGroup + 1]; ++row) {
                        makeRowDirac(row, rowGroup);
                    }
                }
            } else {
                for (auto rowGroup : rowGroupConstraint) {
                    makeRowDirac(rowGroup, rowGroup);
                }
            }
        }
        
        template<typename ValueType>
        void SparseMatrix<ValueType>::makeRowDirac(index_type row, index_type column) {
            iterator columnValuePtr = this->begin(row);
            iterator columnValuePtrEnd = this->end(row);
            
            // If the row has no elements in it, we cannot make it absorbing, because we would need to move all elements
            // in the vector of nonzeros otherwise.
            if (columnValuePtr >= columnValuePtrEnd) {
                throw storm::exceptions::InvalidStateException() << "Illegal call to SparseMatrix::makeRowDirac: cannot make row " << row << " absorbing, but there is no entry in this row.";
            }
            
            // If there is at least one entry in this row, we can just set it to one, modify its column value to the
            // one given by the parameter and set all subsequent elements of this row to zero.
            columnValuePtr->setColumn(column);
            columnValuePtr->setValue(storm::utility::one<ValueType>());
            ++columnValuePtr;
            for (; columnValuePtr != columnValuePtrEnd; ++columnValuePtr) {
                ++this->nonzeroEntryCount;
                columnValuePtr->setColumn(0);
                columnValuePtr->setValue(storm::utility::zero<ValueType>());
            }
        }
        
        template<typename ValueType>
        bool SparseMatrix<ValueType>::compareRows(index_type i1, index_type i2) const {
            const_iterator end1 = this->end(i1);
            const_iterator end2 = this->end(i2);
            const_iterator it1 = this->begin(i1);
            const_iterator it2 = this->begin(i2);
            for(;it1 != end1 && it2 != end2; ++it1, ++it2 ) {
                if(*it1 != *it2) {
                    return false;
                }
            }
            if(it1 == end1 && it2 == end2) {
                return true;
            }
            return false;
        }
        
        template<typename ValueType>
        BitVector SparseMatrix<ValueType>::duplicateRowsInRowgroups() const {
            BitVector bv(this->getRowCount());
            for(size_t rowgroup = 0; rowgroup < this->getRowGroupCount(); ++rowgroup) {
                for(size_t row1 = this->getRowGroupIndices().at(rowgroup); row1 < this->getRowGroupIndices().at(rowgroup+1); ++row1) {
                    for(size_t row2 = row1; row2 < this->getRowGroupIndices().at(rowgroup+1); ++row2) {
                        if(compareRows(row1, row2)) {
                            bv.set(row2);
                        }
                    }
                }
            }
            return bv;
        }
        
        template<typename ValueType>
        void SparseMatrix<ValueType>::swapRows(index_type const& row1, index_type const& row2) {
            if (row1 == row2) {
                return;
            }
            
            // Get the index of the row that has more / less entries than the other.
            index_type largerRow = getRow(row1).getNumberOfEntries() > getRow(row2).getNumberOfEntries() ? row1 : row2;
            index_type smallerRow = largerRow == row1 ? row2 : row1;
            index_type rowSizeDifference = getRow(largerRow).getNumberOfEntries() - getRow(smallerRow).getNumberOfEntries();
            
            // Save contents of larger row.
            auto copyRow = getRow(largerRow);
            std::vector<MatrixEntry<index_type, value_type>> largerRowContents(copyRow.begin(), copyRow.end());
            
            if (largerRow < smallerRow) {
                auto writeIt = getRows(largerRow, smallerRow + 1).begin();
                
                // Write smaller row to its new position.
                for (auto& smallerRowEntry : getRow(smallerRow)) {
                    *writeIt = std::move(smallerRowEntry);
                    ++writeIt;
                }
                
                // Write the intermediate rows into their correct position.
                if (!storm::utility::isZero(rowSizeDifference)) {
                    for (auto& intermediateRowEntry : getRows(largerRow + 1, smallerRow)) {
                        *writeIt = std::move(intermediateRowEntry);
                        ++writeIt;
                    }
                } else {
                    // skip the intermediate rows
                    writeIt = getRow(smallerRow).begin();
                }
                
                // Write the larger row to its new position.
                for (auto& largerRowEntry : largerRowContents) {
                    *writeIt = std::move(largerRowEntry);
                    ++writeIt;
                }
                
                STORM_LOG_ASSERT(writeIt == getRow(smallerRow).end(), "Unexpected position of write iterator.");
                
                // Update the row indications to account for the shift of indices at where the rows now start.
                if (!storm::utility::isZero(rowSizeDifference)) {
                    for (index_type row = largerRow + 1; row <= smallerRow; ++row) {
                        rowIndications[row] -= rowSizeDifference;
                    }
                }
            } else {
                auto writeIt = getRows(smallerRow, largerRow + 1).end() - 1;
                
                // Write smaller row to its new position
                auto copyRow = getRow(smallerRow);
                for (auto smallerRowEntryIt = copyRow.end() - 1; smallerRowEntryIt != copyRow.begin() - 1; --smallerRowEntryIt) {
                    *writeIt = std::move(*smallerRowEntryIt);
                    --writeIt;
                }
                
                // Write the intermediate rows into their correct position.
                if (!storm::utility::isZero(rowSizeDifference)) {
                    for (auto intermediateRowEntryIt = getRows(smallerRow + 1, largerRow).end() - 1; intermediateRowEntryIt != getRows(smallerRow + 1, largerRow).begin() - 1; --intermediateRowEntryIt) {
                        *writeIt = std::move(*intermediateRowEntryIt);
                        --writeIt;
                    }
                } else {
                    // skip the intermediate rows
                    writeIt = getRow(smallerRow).end() - 1;
                }
                
                // Write the larger row to its new position.
                for (auto largerRowEntryIt = largerRowContents.rbegin(); largerRowEntryIt != largerRowContents.rend(); ++largerRowEntryIt) {
                    *writeIt = std::move(*largerRowEntryIt);
                    --writeIt;
                }
                
                STORM_LOG_ASSERT(writeIt == getRow(smallerRow).begin() - 1, "Unexpected position of write iterator.");
                
                // Update row indications.
                // Update the row indications to account for the shift of indices at where the rows now start.
                if (!storm::utility::isZero(rowSizeDifference)) {
                    for (index_type row = smallerRow + 1; row <= largerRow; ++row) {
                        rowIndications[row] += rowSizeDifference;
                    }
                }
            }
        }
        
        template<typename ValueType>
        std::vector<ValueType> SparseMatrix<ValueType>::getRowSumVector() const {
            std::vector<ValueType> result(this->getRowCount());
            
            index_type row = 0;
            for (auto resultIt = result.begin(), resultIte = result.end(); resultIt != resultIte; ++resultIt, ++row) {
                *resultIt = getRowSum(row);
            }

            return result;
        }
        
        template<typename ValueType>
        ValueType SparseMatrix<ValueType>::getConstrainedRowSum(index_type row, storm::storage::BitVector const& constraint) const {
            ValueType result = storm::utility::zero<ValueType>();
            for (const_iterator it = this->begin(row), ite = this->end(row); it != ite; ++it) {
                if (constraint.get(it->getColumn())) {
                    result += it->getValue();
                }
            }
            return result;
        }
        
        template<typename ValueType>
        std::vector<ValueType> SparseMatrix<ValueType>::getConstrainedRowSumVector(storm::storage::BitVector const& rowConstraint, storm::storage::BitVector const& columnConstraint) const {
            std::vector<ValueType> result(rowConstraint.getNumberOfSetBits());
            index_type currentRowCount = 0;
            for (auto row : rowConstraint) {
                result[currentRowCount++] = getConstrainedRowSum(row, columnConstraint);
            }
            return result;
        }
        
        template<typename ValueType>
        std::vector<ValueType> SparseMatrix<ValueType>::getConstrainedRowGroupSumVector(storm::storage::BitVector const& rowGroupConstraint, storm::storage::BitVector const& columnConstraint) const {
            std::vector<ValueType> result;
            result.reserve(rowGroupConstraint.getNumberOfSetBits());
            if (!this->hasTrivialRowGrouping()) {
                for (auto rowGroup : rowGroupConstraint) {
                    for (index_type row = this->getRowGroupIndices()[rowGroup]; row < this->getRowGroupIndices()[rowGroup + 1]; ++row) {
                        result.push_back(getConstrainedRowSum(row, columnConstraint));
                    }
                }
            } else {
                for (auto rowGroup : rowGroupConstraint) {
                    result.push_back(getConstrainedRowSum(rowGroup, columnConstraint));
                }
            }
            return result;
        }
        
        template<typename ValueType>
        SparseMatrix<ValueType> SparseMatrix<ValueType>::getSubmatrix(bool useGroups, storm::storage::BitVector const& rowConstraint, storm::storage::BitVector const& columnConstraint, bool insertDiagonalElements) const {
            if (useGroups) {
                return getSubmatrix(rowConstraint, columnConstraint, this->getRowGroupIndices(), insertDiagonalElements);
            } else {
                // Create a fake row grouping to reduce this to a call to a more general method.
                std::vector<index_type> fakeRowGroupIndices(rowCount + 1);
                index_type i = 0;
                for (std::vector<index_type>::iterator it = fakeRowGroupIndices.begin(); it != fakeRowGroupIndices.end(); ++it, ++i) {
                    *it = i;
                }
                auto res = getSubmatrix(rowConstraint, columnConstraint, fakeRowGroupIndices, insertDiagonalElements);
                
                // Create a new row grouping that reflects the new sizes of the row groups if the current matrix has a
                // non trivial row-grouping.
                if (!this->hasTrivialRowGrouping()) {
                    std::vector<uint_fast64_t> newRowGroupIndices;
                    newRowGroupIndices.push_back(0);
                    auto selectedRowIt = rowConstraint.begin();
                    
                    // For this, we need to count how many rows were preserved in every group.
                    for (uint_fast64_t group = 0; group < this->getRowGroupCount(); ++group) {
                        uint_fast64_t newRowCount = 0;
                        while (*selectedRowIt < this->getRowGroupIndices()[group + 1]) {
                            ++selectedRowIt;
                            ++newRowCount;
                        }
                        if (newRowCount > 0) {
                            newRowGroupIndices.push_back(newRowGroupIndices.back() + newRowCount);
                        }
                    }
                    
                    res.trivialRowGrouping = false;
                    res.rowGroupIndices = newRowGroupIndices;
                }
                
                return res;
            }
        }
        
        template<typename ValueType>
        SparseMatrix<ValueType> SparseMatrix<ValueType>::getSubmatrix(storm::storage::BitVector const& rowGroupConstraint, storm::storage::BitVector const& columnConstraint, std::vector<index_type> const& rowGroupIndices, bool insertDiagonalEntries) const {
            uint_fast64_t submatrixColumnCount = columnConstraint.getNumberOfSetBits();
            
            // Start by creating a temporary vector that stores for each index whose bit is set to true the number of
            // bits that were set before that particular index.
            std::vector<index_type> columnBitsSetBeforeIndex = columnConstraint.getNumberOfSetBitsBeforeIndices();
            std::vector<index_type>* rowBitsSetBeforeIndex;
            if (&rowGroupConstraint == &columnConstraint) {
                rowBitsSetBeforeIndex = &columnBitsSetBeforeIndex;
            } else {
                rowBitsSetBeforeIndex = new std::vector<index_type>(rowGroupConstraint.getNumberOfSetBitsBeforeIndices());
            }
            
            // Then, we need to determine the number of entries and the number of rows of the submatrix.
            index_type subEntries = 0;
            index_type subRows = 0;
            index_type rowGroupCount = 0;
            for (auto index : rowGroupConstraint) {
                subRows += rowGroupIndices[index + 1] - rowGroupIndices[index];
                for (index_type i = rowGroupIndices[index]; i < rowGroupIndices[index + 1]; ++i) {
                    bool foundDiagonalElement = false;
                    
                    for (const_iterator it = this->begin(i), ite = this->end(i); it != ite; ++it) {
                        if (columnConstraint.get(it->getColumn())) {
                            ++subEntries;
                            
                            if (columnBitsSetBeforeIndex[it->getColumn()] == (*rowBitsSetBeforeIndex)[index]) {
                                foundDiagonalElement = true;
                            }
                        }
                    }
                    
                    // If requested, we need to reserve one entry more for inserting the diagonal zero entry.
                    if (insertDiagonalEntries && !foundDiagonalElement && rowGroupCount < submatrixColumnCount) {
                        ++subEntries;
                    }
                }
                ++rowGroupCount;
            }
            
            // Create and initialize resulting matrix.
            SparseMatrixBuilder<ValueType> matrixBuilder(subRows, submatrixColumnCount, subEntries, true, !this->hasTrivialRowGrouping());
            
            // Copy over selected entries.
            rowGroupCount = 0;
            index_type rowCount = 0;
            for (auto index : rowGroupConstraint) {
                if (!this->hasTrivialRowGrouping()) {
                    matrixBuilder.newRowGroup(rowCount);
                }
                for (index_type i = rowGroupIndices[index]; i < rowGroupIndices[index + 1]; ++i) {
                    bool insertedDiagonalElement = false;
                    
                    for (const_iterator it = this->begin(i), ite = this->end(i); it != ite; ++it) {
                        if (columnConstraint.get(it->getColumn())) {
                            if (columnBitsSetBeforeIndex[it->getColumn()] == (*rowBitsSetBeforeIndex)[index]) {
                                insertedDiagonalElement = true;
                            } else if (insertDiagonalEntries && !insertedDiagonalElement && columnBitsSetBeforeIndex[it->getColumn()] > (*rowBitsSetBeforeIndex)[index]) {
                                matrixBuilder.addNextValue(rowCount, rowGroupCount, storm::utility::zero<ValueType>());
                                insertedDiagonalElement = true;
                            }
                            matrixBuilder.addNextValue(rowCount, columnBitsSetBeforeIndex[it->getColumn()], it->getValue());
                        }
                    }
                    if (insertDiagonalEntries && !insertedDiagonalElement && rowGroupCount < submatrixColumnCount) {
                        matrixBuilder.addNextValue(rowGroupCount, rowGroupCount, storm::utility::zero<ValueType>());
                    }
                    ++rowCount;
                }
                ++rowGroupCount;
            }
            
            // If the constraints were not the same, we have allocated some additional memory we need to free now.
            if (&rowGroupConstraint != &columnConstraint) {
                delete rowBitsSetBeforeIndex;
            }
            
            return matrixBuilder.build();
        }
        
        template<typename ValueType>
        SparseMatrix<ValueType> SparseMatrix<ValueType>::restrictRows(storm::storage::BitVector const& rowsToKeep, bool allowEmptyRowGroups) const {
            STORM_LOG_ASSERT(rowsToKeep.size() == this->getRowCount(), "Dimensions mismatch.");
            
            // Count the number of entries of the resulting matrix
            uint_fast64_t entryCount = 0;
            for (auto const& row : rowsToKeep) {
                entryCount += this->getRow(row).getNumberOfEntries();
            }
            
            // Get the smallest row group index such that all row groups with at least this index are empty.
            uint_fast64_t firstTrailingEmptyRowGroup = this->getRowGroupCount();
            for (auto groupIndexIt = this->getRowGroupIndices().rbegin() + 1; groupIndexIt != this->getRowGroupIndices().rend(); ++groupIndexIt) {
                if (rowsToKeep.getNextSetIndex(*groupIndexIt) != rowsToKeep.size()) {
                    break;
                }
                --firstTrailingEmptyRowGroup;
            }
            STORM_LOG_THROW(allowEmptyRowGroups || firstTrailingEmptyRowGroup == this->getRowGroupCount(), storm::exceptions::InvalidArgumentException, "Empty rows are not allowed, but row group " << firstTrailingEmptyRowGroup << " is empty.");
            
            // build the matrix. The row grouping will always be considered as nontrivial.
            SparseMatrixBuilder<ValueType> builder(rowsToKeep.getNumberOfSetBits(), this->getColumnCount(), entryCount, true, true, this->getRowGroupCount());
            uint_fast64_t newRow = 0;
            for (uint_fast64_t rowGroup = 0; rowGroup < firstTrailingEmptyRowGroup; ++rowGroup) {
                // Add a new row group
                builder.newRowGroup(newRow);
                bool rowGroupEmpty = true;
                for (uint_fast64_t row = rowsToKeep.getNextSetIndex(this->getRowGroupIndices()[rowGroup]); row < this->getRowGroupIndices()[rowGroup + 1]; row = rowsToKeep.getNextSetIndex(row + 1)) {
                    rowGroupEmpty = false;
                    for (auto const& entry: this->getRow(row)) {
                        builder.addNextValue(newRow, entry.getColumn(), entry.getValue());
                    }
                    ++newRow;
                }
                STORM_LOG_THROW(allowEmptyRowGroups || !rowGroupEmpty, storm::exceptions::InvalidArgumentException, "Empty rows are not allowed, but row group " << rowGroup << " is empty.");
            }
            
            // The all remaining row groups will be empty. Note that it is not allowed to call builder.addNewGroup(...) if there are no more rows afterwards.
            SparseMatrix<ValueType> res = builder.build();
            return res;
        }
        
        template<typename ValueType>
        SparseMatrix<ValueType> SparseMatrix<ValueType>::filterEntries(storm::storage::BitVector const& rowFilter) const {
            // Count the number of entries in the resulting matrix.
            index_type entryCount = 0;
            for (auto const& row : rowFilter) {
                entryCount += getRow(row).getNumberOfEntries();
            }
            
            // Build the resulting matrix.
            SparseMatrixBuilder<ValueType> builder(getRowCount(), getColumnCount(), entryCount);
            for (auto const& row : rowFilter) {
                for (auto const& entry : getRow(row)) {
                    builder.addNextValue(row, entry.getColumn(), entry.getValue());
                }
            }
            SparseMatrix<ValueType> result = builder.build();
            
            // Add a row grouping if necessary.
            if (!hasTrivialRowGrouping()) {
                result.setRowGroupIndices(getRowGroupIndices());
            }
            return result;
        }
        
        template<typename ValueType>
        SparseMatrix<ValueType> SparseMatrix<ValueType>::selectRowsFromRowGroups(std::vector<index_type> const& rowGroupToRowIndexMapping, bool insertDiagonalEntries) const {
            // First, we need to count how many non-zero entries the resulting matrix will have and reserve space for
            // diagonal entries if requested.
            index_type subEntries = 0;
            for (index_type rowGroupIndex = 0, rowGroupIndexEnd = rowGroupToRowIndexMapping.size(); rowGroupIndex < rowGroupIndexEnd; ++rowGroupIndex) {
                // Determine which row we need to select from the current row group.
                index_type rowToCopy = this->getRowGroupIndices()[rowGroupIndex] + rowGroupToRowIndexMapping[rowGroupIndex];
                
                // Iterate through that row and count the number of slots we have to reserve for copying.
                bool foundDiagonalElement = false;
                for (const_iterator it = this->begin(rowToCopy), ite = this->end(rowToCopy); it != ite; ++it) {
                    if (it->getColumn() == rowGroupIndex) {
                        foundDiagonalElement = true;
                    }
                    ++subEntries;
                }
                if (insertDiagonalEntries && !foundDiagonalElement) {
                    ++subEntries;
                }
            }
            
            // Now create the matrix to be returned with the appropriate size.
            SparseMatrixBuilder<ValueType> matrixBuilder(rowGroupIndices.get().size() - 1, columnCount, subEntries);
            
            // Copy over the selected lines from the source matrix.
            for (index_type rowGroupIndex = 0, rowGroupIndexEnd = rowGroupToRowIndexMapping.size(); rowGroupIndex < rowGroupIndexEnd; ++rowGroupIndex) {
                // Determine which row we need to select from the current row group.
                index_type rowToCopy = this->getRowGroupIndices()[rowGroupIndex] + rowGroupToRowIndexMapping[rowGroupIndex];
                
                // Iterate through that row and copy the entries. This also inserts a zero element on the diagonal if
                // there is no entry yet.
                bool insertedDiagonalElement = false;
                for (const_iterator it = this->begin(rowToCopy), ite = this->end(rowToCopy); it != ite; ++it) {
                    if (it->getColumn() == rowGroupIndex) {
                        insertedDiagonalElement = true;
                    } else if (insertDiagonalEntries && !insertedDiagonalElement && it->getColumn() > rowGroupIndex) {
                        matrixBuilder.addNextValue(rowGroupIndex, rowGroupIndex, storm::utility::zero<ValueType>());
                        insertedDiagonalElement = true;
                    }
                    matrixBuilder.addNextValue(rowGroupIndex, it->getColumn(), it->getValue());
                }
                if (insertDiagonalEntries && !insertedDiagonalElement) {
                    matrixBuilder.addNextValue(rowGroupIndex, rowGroupIndex, storm::utility::zero<ValueType>());
                }
            }
            
            // Finalize created matrix and return result.
            return matrixBuilder.build();
        }
        
        template<typename ValueType>
        SparseMatrix<ValueType> SparseMatrix<ValueType>::selectRowsFromRowIndexSequence(std::vector<index_type> const& rowIndexSequence, bool insertDiagonalEntries) const{
            // First, we need to count how many non-zero entries the resulting matrix will have and reserve space for
            // diagonal entries if requested.
            index_type newEntries = 0;
            for(index_type row = 0, rowEnd = rowIndexSequence.size(); row < rowEnd; ++row) {
                bool foundDiagonalElement = false;
                for (const_iterator it = this->begin(rowIndexSequence[row]), ite = this->end(rowIndexSequence[row]); it != ite; ++it) {
                    if (it->getColumn() == row) {
                        foundDiagonalElement = true;
                    }
                    ++newEntries;
                }
                if (insertDiagonalEntries && !foundDiagonalElement) {
                    ++newEntries;
                }
            }
            
            // Now create the matrix to be returned with the appropriate size.
            SparseMatrixBuilder<ValueType> matrixBuilder(rowIndexSequence.size(), columnCount, newEntries);
            
            // Copy over the selected rows from the source matrix.
            for(index_type row = 0, rowEnd = rowIndexSequence.size(); row < rowEnd; ++row) {
                bool insertedDiagonalElement = false;
                for (const_iterator it = this->begin(rowIndexSequence[row]), ite = this->end(rowIndexSequence[row]); it != ite; ++it) {
                    if (it->getColumn() == row) {
                        insertedDiagonalElement = true;
                    } else if (insertDiagonalEntries && !insertedDiagonalElement && it->getColumn() > row) {
                        matrixBuilder.addNextValue(row, row, storm::utility::zero<ValueType>());
                        insertedDiagonalElement = true;
                    }
                    matrixBuilder.addNextValue(row, it->getColumn(), it->getValue());
                }
                if (insertDiagonalEntries && !insertedDiagonalElement) {
                    matrixBuilder.addNextValue(row, row, storm::utility::zero<ValueType>());
                }
            }
            
            // Finally create matrix and return result.
            return matrixBuilder.build();
        }
        
        template <typename ValueType>
        SparseMatrix<ValueType> SparseMatrix<ValueType>::transpose(bool joinGroups, bool keepZeros) const {
            index_type rowCount = this->getColumnCount();
            index_type columnCount = joinGroups ? this->getRowGroupCount() : this->getRowCount();
            index_type entryCount;
            if (keepZeros) {
                entryCount = this->getEntryCount();
            } else {
                this->updateNonzeroEntryCount();
                entryCount = this->getNonzeroEntryCount();
            }
            
            std::vector<index_type> rowIndications(rowCount + 1);
            std::vector<MatrixEntry<index_type, ValueType>> columnsAndValues(entryCount);
            
            // First, we need to count how many entries each column has.
            for (index_type group = 0; group < columnCount; ++group) {
                for (auto const& transition : joinGroups ? this->getRowGroup(group) : this->getRow(group)) {
                    if (transition.getValue() != storm::utility::zero<ValueType>() || keepZeros) {
                        ++rowIndications[transition.getColumn() + 1];
                    }
                }
            }
            
            // Now compute the accumulated offsets.
            for (index_type i = 1; i < rowCount + 1; ++i) {
                rowIndications[i] = rowIndications[i - 1] + rowIndications[i];
            }
            
            // Create an array that stores the index for the next value to be added for
            // each row in the transposed matrix. Initially this corresponds to the previously
            // computed accumulated offsets.
            std::vector<index_type> nextIndices = rowIndications;
            
            // Now we are ready to actually fill in the values of the transposed matrix.
            for (index_type group = 0; group < columnCount; ++group) {
                for (auto const& transition : joinGroups ? this->getRowGroup(group) : this->getRow(group)) {
                    if (transition.getValue() != storm::utility::zero<ValueType>() || keepZeros) {
                        columnsAndValues[nextIndices[transition.getColumn()]] = std::make_pair(group, transition.getValue());
                        nextIndices[transition.getColumn()]++;
                    }
                }
            }
            
            storm::storage::SparseMatrix<ValueType> transposedMatrix(columnCount, std::move(rowIndications), std::move(columnsAndValues), boost::none);
            
            return transposedMatrix;
        }
        
        template <typename ValueType>
        SparseMatrix<ValueType> SparseMatrix<ValueType>::transposeSelectedRowsFromRowGroups(std::vector<uint_fast64_t> const& rowGroupChoices, bool keepZeros) const {
            index_type rowCount = this->getColumnCount();
            index_type columnCount = this->getRowGroupCount();
            
            // Get the overall entry count as well as the number of entries of each column
            index_type entryCount = 0;
            std::vector<index_type> rowIndications(columnCount + 1);
            auto rowGroupChoiceIt = rowGroupChoices.begin();
            for (index_type rowGroup = 0;  rowGroup < columnCount; ++rowGroup, ++rowGroupChoiceIt) {
                for(auto const& entry : this->getRow(rowGroup, *rowGroupChoiceIt)) {
                    if(keepZeros || !storm::utility::isZero(entry.getValue())) {
                        ++entryCount;
                        ++rowIndications[entry.getColumn() + 1];
                    }
                }
            }
            
            // Now compute the accumulated offsets.
            for (index_type i = 1; i < rowCount + 1; ++i) {
                rowIndications[i] = rowIndications[i - 1] + rowIndications[i];
            }
            
            std::vector<MatrixEntry<index_type, ValueType>> columnsAndValues(entryCount);
            
            // Create an array that stores the index for the next value to be added for
            // each row in the transposed matrix. Initially this corresponds to the previously
            // computed accumulated offsets.
            std::vector<index_type> nextIndices = rowIndications;
            
            // Now we are ready to actually fill in the values of the transposed matrix.
            rowGroupChoiceIt = rowGroupChoices.begin();
            for (index_type rowGroup = 0;  rowGroup < columnCount; ++rowGroup, ++rowGroupChoiceIt) {
                for(auto const& entry : this->getRow(rowGroup, *rowGroupChoiceIt)) {
                    if(keepZeros || !storm::utility::isZero(entry.getValue())) {
                        columnsAndValues[nextIndices[entry.getColumn()]] = std::make_pair(rowGroup, entry.getValue());
                        ++nextIndices[entry.getColumn()];
                    }
                }
            }
            
            return storm::storage::SparseMatrix<ValueType>(std::move(columnCount), std::move(rowIndications), std::move(columnsAndValues), boost::none);
        }
        
        template<typename ValueType>
        void SparseMatrix<ValueType>::convertToEquationSystem() {
            invertDiagonal();
            negateAllNonDiagonalEntries();
        }
        
        template<typename ValueType>
        void SparseMatrix<ValueType>::invertDiagonal() {
            // Now iterate over all row groups and set the diagonal elements to the inverted value.
            // If there is a row without the diagonal element, an exception is thrown.
            ValueType one = storm::utility::one<ValueType>();
            ValueType zero = storm::utility::zero<ValueType>();
            bool foundDiagonalElement = false;
            for (index_type group = 0; group < this->getRowGroupCount(); ++group) {
                for (auto& entry : this->getRowGroup(group)) {
                    if (entry.getColumn() == group) {
                        if (entry.getValue() == one) {
                            --this->nonzeroEntryCount;
                            entry.setValue(zero);
                        } else if (entry.getValue() == zero) {
                            ++this->nonzeroEntryCount;
                            entry.setValue(one);
                        } else {
                            entry.setValue(one - entry.getValue());
                        }
                        foundDiagonalElement = true;
                    }
                }
                
                // Throw an exception if a row did not have an element on the diagonal.
                if (!foundDiagonalElement) {
                    throw storm::exceptions::InvalidArgumentException() << "Illegal call to SparseMatrix::invertDiagonal: matrix is missing diagonal entries.";
                }
            }
        }
        
        template<typename ValueType>
        void SparseMatrix<ValueType>::negateAllNonDiagonalEntries() {
            // Iterate over all row groups and negate all the elements that are not on the diagonal.
            for (index_type group = 0; group < this->getRowGroupCount(); ++group) {
                for (auto& entry : this->getRowGroup(group)) {
                    if (entry.getColumn() != group) {
                        entry.setValue(-entry.getValue());
                    }
                }
            }
        }
        
        template<typename ValueType>
        void SparseMatrix<ValueType>::deleteDiagonalEntries() {
            // Iterate over all rows and negate all the elements that are not on the diagonal.
            for (index_type group = 0; group < this->getRowGroupCount(); ++group) {
                for (auto& entry : this->getRowGroup(group)) {
                    if (entry.getColumn() == group) {
                        --this->nonzeroEntryCount;
                        entry.setValue(storm::utility::zero<ValueType>());
                    }
                }
            }
        }
        
        template<typename ValueType>
        typename std::pair<storm::storage::SparseMatrix<ValueType>, std::vector<ValueType>> SparseMatrix<ValueType>::getJacobiDecomposition() const {
            STORM_LOG_THROW(this->getRowCount() == this->getColumnCount(), storm::exceptions::InvalidArgumentException, "Canno compute Jacobi decomposition of non-square matrix.");
            
            // Prepare the resulting data structures.
            SparseMatrixBuilder<ValueType> luBuilder(this->getRowCount(), this->getColumnCount());
            std::vector<ValueType> invertedDiagonal(rowCount);
            
            // Copy entries to the appropriate matrices.
            for (index_type rowNumber = 0; rowNumber < rowCount; ++rowNumber) {
                for (const_iterator it = this->begin(rowNumber), ite = this->end(rowNumber); it != ite; ++it) {
                    if (it->getColumn() == rowNumber) {
                        invertedDiagonal[rowNumber] = storm::utility::one<ValueType>() / it->getValue();
                    } else {
                        luBuilder.addNextValue(rowNumber, it->getColumn(), it->getValue());
                    }
                }
            }
            
            return std::make_pair(luBuilder.build(), std::move(invertedDiagonal));
        }
        
#ifdef STORM_HAVE_CARL
        template<>
        typename std::pair<storm::storage::SparseMatrix<Interval>, std::vector<Interval>> SparseMatrix<Interval>::getJacobiDecomposition() const {
            STORM_LOG_THROW(false, storm::exceptions::NotImplementedException, "This operation is not supported.");
        }
        
        template<>
        typename std::pair<storm::storage::SparseMatrix<RationalFunction>, std::vector<RationalFunction>> SparseMatrix<RationalFunction>::getJacobiDecomposition() const {
            STORM_LOG_THROW(false, storm::exceptions::NotImplementedException, "This operation is not supported.");
        }
#endif
        
        template<typename ValueType>
        template<typename OtherValueType, typename ResultValueType>
        std::vector<ResultValueType> SparseMatrix<ValueType>::getPointwiseProductRowSumVector(storm::storage::SparseMatrix<OtherValueType> const& otherMatrix) const {
            std::vector<ResultValueType> result(rowCount, storm::utility::zero<ResultValueType>());
            
            // Iterate over all elements of the current matrix and either continue with the next element in case the
            // given matrix does not have a non-zero element at this column position, or multiply the two entries and
            // add the result to the corresponding position in the vector.
            for (index_type row = 0; row < rowCount && row < otherMatrix.getRowCount(); ++row) {
                typename storm::storage::SparseMatrix<OtherValueType>::const_iterator it2 = otherMatrix.begin(row);
                typename storm::storage::SparseMatrix<OtherValueType>::const_iterator ite2 = otherMatrix.end(row);
                for (const_iterator it1 = this->begin(row), ite1 = this->end(row); it1 != ite1 && it2 != ite2; ++it1) {
                    if (it1->getColumn() < it2->getColumn()) {
                        continue;
                    } else {
                        // If the precondition of this method (i.e. that the given matrix is a submatrix
                        // of the current one) was fulfilled, we know now that the two elements are in
                        // the same column, so we can multiply and add them to the row sum vector.
                        result[row] += it2->getValue() * OtherValueType(it1->getValue());
                        ++it2;
                    }
                }
            }
            
            return result;
        }
        
        template<typename ValueType>
        void SparseMatrix<ValueType>::multiplyWithVector(std::vector<ValueType> const& vector, std::vector<ValueType>& result, std::vector<value_type> const* summand) const {
            // If the vector and the result are aliases and this is not set to be allowed, we need and temporary vector.
            std::vector<ValueType>* target;
            std::vector<ValueType> temporary;
            if (&vector == &result) {
                STORM_LOG_WARN("Vectors are aliased. Using temporary, which is potentially slow.");
                temporary = std::vector<ValueType>(vector.size());
                target = &temporary;
            } else {
                target = &result;
            }
            
            this->multiplyWithVectorForward(vector, *target, summand);
            
            if (target == &temporary) {
                std::swap(result, *target);
            }
        }
        
        template<typename ValueType>
        void SparseMatrix<ValueType>::multiplyWithVectorForward(std::vector<ValueType> const& vector, std::vector<ValueType>& result, std::vector<value_type> const* summand) const {
            const_iterator it = this->begin();
            const_iterator ite;
            std::vector<index_type>::const_iterator rowIterator = rowIndications.begin();
            typename std::vector<ValueType>::iterator resultIterator = result.begin();
            typename std::vector<ValueType>::iterator resultIteratorEnd = result.end();
            typename std::vector<ValueType>::const_iterator summandIterator;
            if (summand) {
                summandIterator = summand->begin();
            }
            
            for (; resultIterator != resultIteratorEnd; ++rowIterator, ++resultIterator) {
                if (summand) {
                    *resultIterator = *summandIterator;
                    ++summandIterator;
                } else {
                    *resultIterator = storm::utility::zero<ValueType>();
                }
                
                for (ite = this->begin() + *(rowIterator + 1); it != ite; ++it) {
                    *resultIterator += it->getValue() * vector[it->getColumn()];
                }
            }
        }
        
        template<typename ValueType>
        void SparseMatrix<ValueType>::multiplyWithVectorBackward(std::vector<ValueType> const& vector, std::vector<ValueType>& result, std::vector<value_type> const* summand) const {
            const_iterator it = this->end() - 1;
            const_iterator ite;
            std::vector<index_type>::const_iterator rowIterator = rowIndications.end() - 2;
            typename std::vector<ValueType>::iterator resultIterator = result.end() - 1;
            typename std::vector<ValueType>::iterator resultIteratorEnd = result.begin() - 1;
            typename std::vector<ValueType>::const_iterator summandIterator;
            if (summand) {
                summandIterator = summand->end() - 1;
            }
            
            for (; resultIterator != resultIteratorEnd; --rowIterator, --resultIterator) {
                if (summand) {
                    *resultIterator = *summandIterator;
                    --summandIterator;
                } else {
                    *resultIterator = storm::utility::zero<ValueType>();
                }
                
                for (ite = this->begin() + *rowIterator - 1; it != ite; --it) {
                    *resultIterator += it->getValue() * vector[it->getColumn()];
                }
            }
        }
        
#ifdef STORM_HAVE_INTELTBB
        template <typename ValueType>
        class TbbMultAddFunctor {
        public:
            typedef typename storm::storage::SparseMatrix<ValueType>::index_type index_type;
            typedef typename storm::storage::SparseMatrix<ValueType>::value_type value_type;
            typedef typename storm::storage::SparseMatrix<ValueType>::const_iterator const_iterator;
            
            TbbMultAddFunctor(std::vector<MatrixEntry<index_type, value_type>> const& columnsAndEntries, std::vector<uint64_t> const& rowIndications, std::vector<ValueType> const& x, std::vector<ValueType>& result, std::vector<value_type> const* summand) : columnsAndEntries(columnsAndEntries), rowIndications(rowIndications), x(x), result(result), summand(summand) {
                // Intentionally left empty.
            }
            
            void operator()(tbb::blocked_range<index_type> const& range) const {
                index_type startRow = range.begin();
                index_type endRow = range.end();
                typename std::vector<index_type>::const_iterator rowIterator = rowIndications.begin() + startRow;
                const_iterator it = columnsAndEntries.begin() + *rowIterator;
                const_iterator ite;
                typename std::vector<ValueType>::iterator resultIterator = result.begin() + startRow;
                typename std::vector<ValueType>::iterator resultIteratorEnd = result.begin() + endRow;
                typename std::vector<ValueType>::const_iterator summandIterator;
                if (summand) {
                    summandIterator = summand->begin() + startRow;
                }
                
                for (; resultIterator != resultIteratorEnd; ++rowIterator, ++resultIterator, ++summandIterator) {
                    *resultIterator = summand ? *summandIterator : storm::utility::zero<ValueType>();
                    
                    for (ite = columnsAndEntries.begin() + *(rowIterator + 1); it != ite; ++it) {
                        *resultIterator += it->getValue() * x[it->getColumn()];
                    }
                }
            }
            
        private:
            std::vector<MatrixEntry<index_type, value_type>> const& columnsAndEntries;
            std::vector<uint64_t> const& rowIndications;
            std::vector<ValueType> const& x;
            std::vector<ValueType>& result;
            std::vector<value_type> const* summand;
        };
        
        template<typename ValueType>
        void SparseMatrix<ValueType>::multiplyWithVectorParallel(std::vector<ValueType> const& vector, std::vector<ValueType>& result, std::vector<value_type> const* summand) const {
            if (&vector == &result) {
                STORM_LOG_WARN("Matrix-vector-multiplication invoked but the target vector uses the same memory as the input vector. This requires to allocate auxiliary memory.");
                std::vector<ValueType> tmpVector(this->getRowCount());
                multiplyWithVectorParallel(vector, tmpVector);
                result = std::move(tmpVector);
            } else {
                tbb::parallel_for(tbb::blocked_range<index_type>(0, result.size(), 10), TbbMultAddFunctor<ValueType>(columnsAndValues, rowIndications, vector, result, summand));
            }
        }
#endif
        
        template<typename ValueType>
        ValueType SparseMatrix<ValueType>::multiplyRowWithVector(index_type row, std::vector<ValueType> const& vector) const {
            ValueType result = storm::utility::zero<ValueType>();
            for(auto const& entry : this->getRow(row)){
                result += entry.getValue() * vector[entry.getColumn()];
            }
            return result;
        }
        
        template<typename ValueType>
        void SparseMatrix<ValueType>::performSuccessiveOverRelaxationStep(ValueType omega, std::vector<ValueType>& x, std::vector<ValueType> const& b) const {
            const_iterator it = this->end() - 1;
            const_iterator ite;
            std::vector<index_type>::const_iterator rowIterator = rowIndications.end() - 2;
            typename std::vector<ValueType>::const_iterator bIt = b.end() - 1;
            typename std::vector<ValueType>::iterator resultIterator = x.end() - 1;
            typename std::vector<ValueType>::iterator resultIteratorEnd = x.begin() - 1;
            
            index_type currentRow = 0;
            for (; resultIterator != resultIteratorEnd; --rowIterator, --resultIterator, --bIt) {
                ValueType tmpValue = storm::utility::zero<ValueType>();
                ValueType diagonalElement = storm::utility::zero<ValueType>();
                
                for (ite = this->begin() + *rowIterator - 1; it != ite; --it) {
                    if (it->getColumn() != currentRow) {
                        tmpValue += it->getValue() * x[it->getColumn()];
                    } else {
                        diagonalElement += it->getValue();
                    }
                }
                
                *resultIterator = ((storm::utility::one<ValueType>() - omega) * *resultIterator) + (omega / diagonalElement) * (*bIt - tmpValue);
                ++currentRow;
            }
        }
        
#ifdef STORM_HAVE_CARL
        template<>
        void SparseMatrix<Interval>::performSuccessiveOverRelaxationStep(Interval, std::vector<Interval>&, std::vector<Interval> const&) const {
            STORM_LOG_THROW(false, storm::exceptions::NotSupportedException, "This operation is not supported.");
        }
#endif
        
        template<typename ValueType>
        void SparseMatrix<ValueType>::performWalkerChaeStep(std::vector<ValueType> const& x, std::vector<ValueType> const& columnSums, std::vector<ValueType> const& b, std::vector<ValueType> const& ax, std::vector<ValueType>& result) const {
            const_iterator it = this->begin();
            const_iterator ite;
            std::vector<index_type>::const_iterator rowIterator = rowIndications.begin();

            // Clear all previous entries.
            ValueType zero = storm::utility::zero<ValueType>();
            for (auto& entry : result) {
                entry = zero;
            }

            for (index_type row = 0; row < rowCount; ++row, ++rowIterator) {
                for (ite = this->begin() + *(rowIterator + 1); it != ite; ++it) {
                    result[it->getColumn()] += it->getValue() * (b[row] / ax[row]);
                }
            }
            
            auto xIterator = x.begin();
            auto sumsIterator = columnSums.begin();
            for (auto& entry : result) {
                entry *= *xIterator / *sumsIterator;
                ++xIterator;
                ++sumsIterator;
            }
        }

#ifdef STORM_HAVE_CARL
        template<>
        void SparseMatrix<Interval>::performWalkerChaeStep(std::vector<Interval> const& x, std::vector<Interval> const& rowSums, std::vector<Interval> const& b, std::vector<Interval> const& ax, std::vector<Interval>& result) const {
            STORM_LOG_THROW(false, storm::exceptions::NotSupportedException, "This operation is not supported.");
        }
#endif
        
        template<typename ValueType>
        void SparseMatrix<ValueType>::multiplyAndReduceForward(OptimizationDirection const& dir, std::vector<uint64_t> const& rowGroupIndices, std::vector<ValueType> const& vector, std::vector<ValueType> const* summand, std::vector<ValueType>& result, std::vector<uint_fast64_t>* choices) const {
            auto elementIt = this->begin();
            auto rowGroupIt = rowGroupIndices.begin();
            auto rowIt = rowIndications.begin();
            typename std::vector<ValueType>::const_iterator summandIt;
            if (summand) {
                summandIt = summand->begin();
            }
            typename std::vector<uint_fast64_t>::iterator choiceIt;
            if (choices) {
                choiceIt = choices->begin();
            }
            
            for (auto resultIt = result.begin(), resultIte = result.end(); resultIt != resultIte; ++resultIt, ++choiceIt, ++rowGroupIt) {
                ValueType currentValue = summand ? *summandIt : storm::utility::zero<ValueType>();
                ++summandIt;
                if (choices) {
                    *choiceIt = 0;
                }
                
                // Only multiply and reduce if there is at least one row in the group.
                if (*rowGroupIt < *(rowGroupIt + 1)) {
                    for (auto elementIte = this->begin() + *(rowIt + 1); elementIt != elementIte; ++elementIt) {
                        currentValue += elementIt->getValue() * vector[elementIt->getColumn()];
                    }
                    if (choices) {
                        *choiceIt = 0;
                    }
                    
                    ++rowIt;
                    
                    for (; static_cast<uint_fast64_t>(std::distance(rowIndications.begin(), rowIt)) < *(rowGroupIt + 1); ++rowIt) {
                        ValueType newValue = summand ? *summandIt : storm::utility::zero<ValueType>();
                        for (auto elementIte = this->begin() + *(rowIt + 1); elementIt != elementIte; ++elementIt) {
                            newValue += elementIt->getValue() * vector[elementIt->getColumn()];
                        }
                        
                        if ((dir == OptimizationDirection::Minimize && newValue < currentValue) || (dir == OptimizationDirection::Maximize && newValue > currentValue)) {
                            currentValue = newValue;
                            if (choices) {
                                *choiceIt = std::distance(rowIndications.begin(), rowIt) - *rowGroupIt;
                            }
                        }
                        if (summand) {
                            ++summandIt;
                        }
                    }
                }
                
                // Finally write value to target vector.
                *resultIt = currentValue;
            }
        }

#ifdef STORM_HAVE_CARL
        template<>
        void SparseMatrix<storm::RationalFunction>::multiplyAndReduceForward(OptimizationDirection const& dir, std::vector<uint64_t> const& rowGroupIndices, std::vector<storm::RationalFunction> const& vector, std::vector<storm::RationalFunction> const* b, std::vector<storm::RationalFunction>& result, std::vector<uint_fast64_t>* choices) const {
            STORM_LOG_THROW(false, storm::exceptions::NotSupportedException, "This operation is not supported.");
        }
#endif
        
        template<typename ValueType>
        void SparseMatrix<ValueType>::multiplyAndReduceBackward(OptimizationDirection const& dir, std::vector<uint64_t> const& rowGroupIndices, std::vector<ValueType> const& vector, std::vector<ValueType> const* summand, std::vector<ValueType>& result, std::vector<uint_fast64_t>* choices) const {
            auto elementIt = this->end() - 1;
            auto rowGroupIt = rowGroupIndices.end() - 2;
            auto rowIt = rowIndications.end() - 2;
            typename std::vector<ValueType>::const_iterator summandIt;
            if (summand) {
                summandIt = summand->end() - 1;
            }
            typename std::vector<uint_fast64_t>::iterator choiceIt;
            if (choices) {
                choiceIt = choices->end() - 1;
            }
            
            for (auto resultIt = result.end() - 1, resultIte = result.begin() - 1; resultIt != resultIte; --resultIt, --choiceIt, --rowGroupIt) {
                ValueType currentValue = summand ? *summandIt : storm::utility::zero<ValueType>();
                --summandIt;

                // Only multiply and reduce if there is at least one row in the group.
                if (*rowGroupIt < *(rowGroupIt + 1)) {
                    for (auto elementIte = this->begin() + *rowIt - 1; elementIt != elementIte; --elementIt) {
                        currentValue += elementIt->getValue() * vector[elementIt->getColumn()];
                    }
                    if (choices) {
                        *choiceIt = std::distance(rowIndications.begin(), rowIt) - *rowGroupIt;
                    }
                    
                    --rowIt;
                    
                    for (uint64_t i = *rowGroupIt + 1, end = *(rowGroupIt + 1); i < end; --rowIt, ++i) {
                        ValueType newValue = summand ? *summandIt : storm::utility::zero<ValueType>();
                        for (auto elementIte = this->begin() + *rowIt - 1; elementIt != elementIte; --elementIt) {
                            newValue += elementIt->getValue() * vector[elementIt->getColumn()];
                        }
                        
                        if ((dir == OptimizationDirection::Minimize && newValue < currentValue) || (dir == OptimizationDirection::Maximize && newValue > currentValue)) {
                            currentValue = newValue;
                            if (choices) {
                                *choiceIt = std::distance(rowIndications.begin(), rowIt) - *rowGroupIt;
                            }
                        }
                        if (summand) {
                            --summandIt;
                        }
                    }
                } else if (choices) {
                    *choiceIt = 0;
                }
                
                // Finally write value to target vector.
                *resultIt = currentValue;
            }
        }
        
#ifdef STORM_HAVE_CARL
        template<>
        void SparseMatrix<storm::RationalFunction>::multiplyAndReduceBackward(OptimizationDirection const& dir, std::vector<uint64_t> const& rowGroupIndices, std::vector<storm::RationalFunction> const& vector, std::vector<storm::RationalFunction> const* b, std::vector<storm::RationalFunction>& result, std::vector<uint_fast64_t>* choices) const {
            STORM_LOG_THROW(false, storm::exceptions::NotSupportedException, "This operation is not supported.");
        }
#endif
        
#ifdef STORM_HAVE_INTELTBB
        template <typename ValueType>
        class TbbMultAddReduceFunctor {
        public:
            typedef typename storm::storage::SparseMatrix<ValueType>::index_type index_type;
            typedef typename storm::storage::SparseMatrix<ValueType>::value_type value_type;
            typedef typename storm::storage::SparseMatrix<ValueType>::const_iterator const_iterator;
            
            TbbMultAddReduceFunctor(OptimizationDirection const& dir, std::vector<uint64_t> const& rowGroupIndices, std::vector<MatrixEntry<index_type, value_type>> const& columnsAndEntries, std::vector<uint64_t> const& rowIndications, std::vector<ValueType> const& x, std::vector<ValueType>& result, std::vector<value_type> const* summand, std::vector<uint_fast64_t>* choices) : dir(dir), rowGroupIndices(rowGroupIndices), columnsAndEntries(columnsAndEntries), rowIndications(rowIndications), x(x), result(result), summand(summand), choices(choices) {
                // Intentionally left empty.
            }
            
            void operator()(tbb::blocked_range<index_type> const& range) const {
                auto groupIt = rowGroupIndices.begin() + range.begin();
                auto groupIte = rowGroupIndices.begin() + range.end();
                
                auto rowIt = rowIndications.begin() + *groupIt;
                auto elementIt = columnsAndEntries.begin() + *rowIt;
                typename std::vector<ValueType>::const_iterator summandIt;
                if (summand) {
                    summandIt = summand->begin() + *groupIt;
                }
                typename std::vector<uint_fast64_t>::iterator choiceIt;
                if (choices) {
                    choiceIt = choices->begin() + range.begin();
                }
                
                auto resultIt = result.begin() + range.begin();
                
                for (; groupIt != groupIte; ++groupIt, ++resultIt, ++choiceIt) {
                    ValueType currentValue = summand ? *summandIt : storm::utility::zero<ValueType>();
                    ++summandIt;
                    if (choices) {
                        *choiceIt = 0;
                    }
                    
                    // Only multiply and reduce if there is at least one row in the group.
                    if (*groupIt < *(groupIt + 1)) {
                        for (auto elementIte = columnsAndEntries.begin() + *(rowIt + 1); elementIt != elementIte; ++elementIt) {
                            currentValue += elementIt->getValue() * x[elementIt->getColumn()];
                        }
                        
                        ++rowIt;
                        
                        for (; static_cast<uint_fast64_t>(std::distance(rowIndications.begin(), rowIt)) < *(groupIt + 1); ++rowIt, ++summandIt) {
                            ValueType newValue = summand ? *summandIt : storm::utility::zero<ValueType>();
                            for (auto elementIte = columnsAndEntries.begin() + *(rowIt + 1); elementIt != elementIte; ++elementIt) {
                                newValue += elementIt->getValue() * x[elementIt->getColumn()];
                            }
                            
                            if ((dir == OptimizationDirection::Minimize && newValue < currentValue) || (dir == OptimizationDirection::Maximize && newValue > currentValue)) {
                                currentValue = newValue;
                                if (choices) {
                                    *choiceIt = std::distance(rowIndications.begin(), rowIt) - *groupIt;
                                }
                            }
                        }
                    }
                    
                    // Finally write value to target vector.
                    *resultIt = currentValue;
                }
            }
            
        private:
            OptimizationDirection dir;
            std::vector<uint64_t> const& rowGroupIndices;
            std::vector<MatrixEntry<index_type, value_type>> const& columnsAndEntries;
            std::vector<uint64_t> const& rowIndications;
            std::vector<ValueType> const& x;
            std::vector<ValueType>& result;
            std::vector<value_type> const* summand;
            std::vector<uint_fast64_t>* choices;
        };
        
        template<typename ValueType>
        void SparseMatrix<ValueType>::multiplyAndReduceParallel(OptimizationDirection const& dir, std::vector<uint64_t> const& rowGroupIndices, std::vector<ValueType> const& vector, std::vector<ValueType> const* summand, std::vector<ValueType>& result, std::vector<uint_fast64_t>* choices) const {
            tbb::parallel_for(tbb::blocked_range<index_type>(0, rowGroupIndices.size() - 1, 10), TbbMultAddReduceFunctor<ValueType>(dir, rowGroupIndices, columnsAndValues, rowIndications, vector, result, summand, choices));
        }
        
#ifdef STORM_HAVE_CARL
        template<>
        void SparseMatrix<storm::RationalFunction>::multiplyAndReduceParallel(OptimizationDirection const& dir, std::vector<uint64_t> const& rowGroupIndices, std::vector<storm::RationalFunction> const& vector, std::vector<storm::RationalFunction> const* summand, std::vector<storm::RationalFunction>& result, std::vector<uint_fast64_t>* choices) const {
            STORM_LOG_THROW(false, storm::exceptions::NotSupportedException, "This operation is not supported.");
        }
#endif
#endif
        
        template<typename ValueType>
        void SparseMatrix<ValueType>::multiplyAndReduce(OptimizationDirection const& dir, std::vector<uint64_t> const& rowGroupIndices, std::vector<ValueType> const& vector, std::vector<ValueType> const* summand, std::vector<ValueType>& result, std::vector<uint_fast64_t>* choices) const {
            
            // If the vector and the result are aliases, we need and temporary vector.
            std::vector<ValueType>* target;
            std::vector<ValueType> temporary;
            if (&vector == &result) {
                STORM_LOG_WARN("Vectors are aliased but are not allowed to be. Using temporary, which is potentially slow.");
                temporary = std::vector<ValueType>(vector.size());
                target = &temporary;
            } else {
                target = &result;
            }
            
            this->multiplyAndReduceForward(dir, rowGroupIndices, vector, summand, *target, choices);

            if (target == &temporary) {
                std::swap(temporary, result);
            }
        }
        
        template<typename ValueType>
        void SparseMatrix<ValueType>::multiplyVectorWithMatrix(std::vector<value_type> const& vector, std::vector<value_type>& result) const {
            const_iterator it = this->begin();
            const_iterator ite;
            std::vector<index_type>::const_iterator rowIterator = rowIndications.begin();
            std::vector<index_type>::const_iterator rowIteratorEnd = rowIndications.end();
            
            uint_fast64_t currentRow = 0;
            for (; rowIterator != rowIteratorEnd - 1; ++rowIterator) {
                for (ite = this->begin() + *(rowIterator + 1); it != ite; ++it) {
                    result[it->getColumn()] += it->getValue() * vector[currentRow];
                }
                ++currentRow;
            }
        }
        
        template<typename ValueType>
        void SparseMatrix<ValueType>::scaleRowsInPlace(std::vector<ValueType> const& factors) {
            STORM_LOG_ASSERT(factors.size() == this->getRowCount(), "Can not scale rows: Number of rows and number of scaling factors do not match.");
            uint_fast64_t row = 0;
            for (auto const& factor : factors) {
                for (auto& entry : getRow(row)) {
                    entry.setValue(entry.getValue() * factor);
                }
                ++row;
            }
        }
        
        template<typename ValueType>
        void SparseMatrix<ValueType>::divideRowsInPlace(std::vector<ValueType> const& divisors) {
            STORM_LOG_ASSERT(divisors.size() == this->getRowCount(), "Can not divide rows: Number of rows and number of divisors do not match.");
            uint_fast64_t row = 0;
            for (auto const& divisor : divisors) {
                STORM_LOG_ASSERT(!storm::utility::isZero(divisor), "Can not divide row " << row << " by 0.");
                for (auto& entry : getRow(row)) {
                    entry.setValue(entry.getValue() / divisor);
                }
                ++row;
            }
        }
        
#ifdef STORM_HAVE_CARL
        template<>
        void SparseMatrix<Interval>::divideRowsInPlace(std::vector<Interval> const&) {
            STORM_LOG_THROW(false, storm::exceptions::NotImplementedException, "This operation is not supported.");
        }
#endif
        
        template<typename ValueType>
        typename SparseMatrix<ValueType>::const_rows SparseMatrix<ValueType>::getRows(index_type startRow, index_type endRow) const {
            return const_rows(this->columnsAndValues.begin() + this->rowIndications[startRow], this->rowIndications[endRow] - this->rowIndications[startRow]);
        }
        
        template<typename ValueType>
        typename SparseMatrix<ValueType>::rows SparseMatrix<ValueType>::getRows(index_type startRow, index_type endRow) {
            return rows(this->columnsAndValues.begin() + this->rowIndications[startRow], this->rowIndications[endRow] - this->rowIndications[startRow]);
        }
        
        template<typename ValueType>
        typename SparseMatrix<ValueType>::const_rows SparseMatrix<ValueType>::getRow(index_type row) const {
            return getRows(row, row + 1);
        }
        
        template<typename ValueType>
        typename SparseMatrix<ValueType>::rows SparseMatrix<ValueType>::getRow(index_type row) {
            return getRows(row, row + 1);
        }
        
        template<typename ValueType>
        typename SparseMatrix<ValueType>::const_rows SparseMatrix<ValueType>::getRow(index_type rowGroup, index_type offset) const {
            STORM_LOG_ASSERT(rowGroup < this->getRowGroupCount(), "Row group is out-of-bounds.");
            STORM_LOG_ASSERT(offset < this->getRowGroupSize(rowGroup), "Row offset in row-group is out-of-bounds.");
            if (!this->hasTrivialRowGrouping()) {
                return getRow(this->getRowGroupIndices()[rowGroup] + offset);
            } else {
                return getRow(this->getRowGroupIndices()[rowGroup] + offset);
            }
        }
        
        template<typename ValueType>
        typename SparseMatrix<ValueType>::rows SparseMatrix<ValueType>::getRow(index_type rowGroup, index_type offset) {
            STORM_LOG_ASSERT(rowGroup < this->getRowGroupCount(), "Row group is out-of-bounds.");
            STORM_LOG_ASSERT(offset < this->getRowGroupSize(rowGroup), "Row offset in row-group is out-of-bounds.");
            if (!this->hasTrivialRowGrouping()) {
                return getRow(this->getRowGroupIndices()[rowGroup] + offset);
            } else {
                STORM_LOG_ASSERT(offset == 0, "Invalid offset.");
                return getRow(rowGroup + offset);
            }
        }
        
        
        template<typename ValueType>
        typename SparseMatrix<ValueType>::const_rows SparseMatrix<ValueType>::getRowGroup(index_type rowGroup) const {
            STORM_LOG_ASSERT(rowGroup < this->getRowGroupCount(), "Row group is out-of-bounds.");
            if (!this->hasTrivialRowGrouping()) {
                return getRows(this->getRowGroupIndices()[rowGroup], this->getRowGroupIndices()[rowGroup + 1]);
            } else {
                return getRows(rowGroup, rowGroup + 1);
            }
        }
        
        template<typename ValueType>
        typename SparseMatrix<ValueType>::rows SparseMatrix<ValueType>::getRowGroup(index_type rowGroup) {
            STORM_LOG_ASSERT(rowGroup < this->getRowGroupCount(), "Row group is out-of-bounds.");
            if (!this->hasTrivialRowGrouping()) {
                return getRows(this->getRowGroupIndices()[rowGroup], this->getRowGroupIndices()[rowGroup + 1]);
            } else {
                return getRows(rowGroup, rowGroup + 1);
            }
        }
        
        template<typename ValueType>
        typename SparseMatrix<ValueType>::const_iterator SparseMatrix<ValueType>::begin(index_type row) const {
            return this->columnsAndValues.begin() + this->rowIndications[row];
        }
        
        template<typename ValueType>
        typename SparseMatrix<ValueType>::iterator SparseMatrix<ValueType>::begin(index_type row)  {
            return this->columnsAndValues.begin() + this->rowIndications[row];
        }
        
        template<typename ValueType>
        typename SparseMatrix<ValueType>::const_iterator SparseMatrix<ValueType>::end(index_type row) const {
            return this->columnsAndValues.begin() + this->rowIndications[row + 1];
        }
        
        template<typename ValueType>
        typename SparseMatrix<ValueType>::iterator SparseMatrix<ValueType>::end(index_type row)  {
            return this->columnsAndValues.begin() + this->rowIndications[row + 1];
        }
        
        template<typename ValueType>
        typename SparseMatrix<ValueType>::const_iterator SparseMatrix<ValueType>::end() const {
            return this->columnsAndValues.begin() + this->rowIndications[rowCount];
        }
        
        template<typename ValueType>
        typename SparseMatrix<ValueType>::iterator SparseMatrix<ValueType>::end()  {
            return this->columnsAndValues.begin() + this->rowIndications[rowCount];
        }

        template<typename ValueType>
        ValueType SparseMatrix<ValueType>::getRowSum(index_type row) const {
            ValueType sum = storm::utility::zero<ValueType>();
            for (const_iterator it = this->begin(row), ite = this->end(row); it != ite; ++it) {
                sum += it->getValue();
            }
            return sum;
        }
        
        template<typename ValueType>
        typename SparseMatrix<ValueType>::index_type SparseMatrix<ValueType>::getNonconstantEntryCount() const {
            index_type nonConstEntries = 0;
            for( auto const& entry : *this){
                if(!storm::utility::isConstant(entry.getValue())){
                    ++nonConstEntries;
                }
            }
            return nonConstEntries;
        }
        
        template<typename ValueType>
        typename SparseMatrix<ValueType>::index_type SparseMatrix<ValueType>::getNonconstantRowGroupCount() const {
            index_type nonConstRowGroups = 0;
            for (index_type rowGroup=0; rowGroup < this->getRowGroupCount(); ++rowGroup) {
                for (auto const& entry : this->getRowGroup(rowGroup)){
                    if(!storm::utility::isConstant(entry.getValue())){
                        ++nonConstRowGroups;
                        break;
                    }
                }
            }
            return nonConstRowGroups;
        }
        
        template<typename ValueType>
        bool SparseMatrix<ValueType>::isProbabilistic() const {
            storm::utility::ConstantsComparator<ValueType> comparator;
            for (index_type row = 0; row < this->rowCount; ++row) {
                auto rowSum = getRowSum(row);
                if (!comparator.isOne(rowSum)) {
                    return false;
                }
            }
            for (auto const& entry : *this) {
                if (comparator.isConstant(entry.getValue())) {
                    if (comparator.isLess(entry.getValue(), storm::utility::zero<ValueType>())) {
                        return false;
                    }
                }
            }
            return true;
        }
        
        template<typename ValueType>
        template<typename OtherValueType>
        bool SparseMatrix<ValueType>::isSubmatrixOf(SparseMatrix<OtherValueType> const& matrix) const {
            // Check for matching sizes.
            if (this->getRowCount() != matrix.getRowCount()) return false;
            if (this->getColumnCount() != matrix.getColumnCount()) return false;
            if (this->hasTrivialRowGrouping() && !matrix.hasTrivialRowGrouping()) return false;
            if (!this->hasTrivialRowGrouping() && matrix.hasTrivialRowGrouping()) return false;
            if (!this->hasTrivialRowGrouping() && !matrix.hasTrivialRowGrouping() && this->getRowGroupIndices() != matrix.getRowGroupIndices()) return false;
            if (this->getRowGroupIndices() != matrix.getRowGroupIndices()) return false;
            
            // Check the subset property for all rows individually.
            for (index_type row = 0; row < this->getRowCount(); ++row) {
                auto it2 = matrix.begin(row);
                auto ite2 = matrix.end(row);
                for (const_iterator it1 = this->begin(row), ite1 = this->end(row); it1 != ite1; ++it1) {
                    // Skip over all entries of the other matrix that are before the current entry in the current matrix.
                    while (it2 != ite2 && it2->getColumn() < it1->getColumn()) {
                        ++it2;
                    }
                    if (it2 == ite2 || it1->getColumn() != it2->getColumn()) {
                        return false;
                    }
                }
            }
            return true;
        }
        
        template<typename ValueType>
        std::ostream& operator<<(std::ostream& out, SparseMatrix<ValueType> const& matrix) {
            // Print column numbers in header.
            out << "\t\t";
            for (typename SparseMatrix<ValueType>::index_type i = 0; i < matrix.getColumnCount(); ++i) {
                out << i << "\t";
            }
            out << std::endl;
            
            // Iterate over all row groups.
            for (typename SparseMatrix<ValueType>::index_type group = 0; group < matrix.getRowGroupCount(); ++group) {
                out << "\t---- group " << group << "/" << (matrix.getRowGroupCount() - 1) << " ---- " << std::endl;
                typename SparseMatrix<ValueType>::index_type start = matrix.hasTrivialRowGrouping() ? group : matrix.getRowGroupIndices()[group];
                typename SparseMatrix<ValueType>::index_type end = matrix.hasTrivialRowGrouping() ? group + 1 : matrix.getRowGroupIndices()[group + 1];
                
                for (typename SparseMatrix<ValueType>::index_type i = start; i < end; ++i) {
                    typename SparseMatrix<ValueType>::index_type nextIndex = matrix.rowIndications[i];
                    
                    // Print the actual row.
                    out << i << "\t(\t";
                    typename SparseMatrix<ValueType>::index_type currentRealIndex = 0;
                    while (currentRealIndex < matrix.columnCount) {
                        if (nextIndex < matrix.rowIndications[i + 1] && currentRealIndex == matrix.columnsAndValues[nextIndex].getColumn()) {
                            out << matrix.columnsAndValues[nextIndex].getValue() << "\t";
                            ++nextIndex;
                        } else {
                            out << "0\t";
                        }
                        ++currentRealIndex;
                    }
                    out << "\t)\t" << i << std::endl;
                }
            }
            
            // Print column numbers in footer.
            out << "\t\t";
            for (typename SparseMatrix<ValueType>::index_type i = 0; i < matrix.getColumnCount(); ++i) {
                out << i << "\t";
            }
            out << std::endl;
            
            return out;
        }
        
        template<typename ValueType>
        void SparseMatrix<ValueType>::printAsMatlabMatrix(std::ostream& out) const {
            // Iterate over all row groups.
            for (typename SparseMatrix<ValueType>::index_type group = 0; group < this->getRowGroupCount(); ++group) {
                STORM_LOG_ASSERT(this->getRowGroupSize(group) == 1, "Incorrect row group size.");
                for (typename SparseMatrix<ValueType>::index_type i = this->getRowGroupIndices()[group]; i < this->getRowGroupIndices()[group + 1]; ++i) {
                    typename SparseMatrix<ValueType>::index_type nextIndex = this->rowIndications[i];
                    
                    // Print the actual row.
                    out << i << "\t(";
                    typename SparseMatrix<ValueType>::index_type currentRealIndex = 0;
                    while (currentRealIndex < this->columnCount) {
                        if (nextIndex < this->rowIndications[i + 1] && currentRealIndex == this->columnsAndValues[nextIndex].getColumn()) {
                            out << this->columnsAndValues[nextIndex].getValue() << " ";
                            ++nextIndex;
                        } else {
                            out << "0 ";
                        }
                        ++currentRealIndex;
                    }
                    out << ";" << std::endl;
                }
            }
        }
        
        template<typename ValueType>
        std::size_t SparseMatrix<ValueType>::hash() const {
            std::size_t result = 0;
            
            boost::hash_combine(result, this->getRowCount());
            boost::hash_combine(result, this->getColumnCount());
            boost::hash_combine(result, this->getEntryCount());
            boost::hash_combine(result, boost::hash_range(columnsAndValues.begin(), columnsAndValues.end()));
            boost::hash_combine(result, boost::hash_range(rowIndications.begin(), rowIndications.end()));
            if (!this->hasTrivialRowGrouping()) {
                boost::hash_combine(result, boost::hash_range(rowGroupIndices.get().begin(), rowGroupIndices.get().end()));
            }
            
            return result;
        }
        
        
#ifdef STORM_HAVE_CARL
        std::set<storm::RationalFunctionVariable> getVariables(SparseMatrix<storm::RationalFunction> const& matrix)
        {
            std::set<storm::RationalFunctionVariable> result;
            for(auto const& entry : matrix) {
                entry.getValue().gatherVariables(result);
            }
            return result;
        }
        
#endif
        
        // Explicitly instantiate the entry, builder and the matrix.
        // double
        template class MatrixEntry<typename SparseMatrix<double>::index_type, double>;
        template std::ostream& operator<<(std::ostream& out, MatrixEntry<typename SparseMatrix<double>::index_type, double> const& entry);
        template class SparseMatrixBuilder<double>;
        template class SparseMatrix<double>;
        template std::ostream& operator<<(std::ostream& out, SparseMatrix<double> const& matrix);
        template std::vector<double> SparseMatrix<double>::getPointwiseProductRowSumVector(storm::storage::SparseMatrix<double> const& otherMatrix) const;
        template bool SparseMatrix<double>::isSubmatrixOf(SparseMatrix<double> const& matrix) const;
        
        template class MatrixEntry<uint32_t, double>;
        template std::ostream& operator<<(std::ostream& out, MatrixEntry<uint32_t, double> const& entry);
        
        // float
        template class MatrixEntry<typename SparseMatrix<float>::index_type, float>;
        template std::ostream& operator<<(std::ostream& out, MatrixEntry<typename SparseMatrix<float>::index_type, float> const& entry);
        template class SparseMatrixBuilder<float>;
        template class SparseMatrix<float>;
        template std::ostream& operator<<(std::ostream& out, SparseMatrix<float> const& matrix);
        template std::vector<float> SparseMatrix<float>::getPointwiseProductRowSumVector(storm::storage::SparseMatrix<float> const& otherMatrix) const;
        template bool SparseMatrix<float>::isSubmatrixOf(SparseMatrix<float> const& matrix) const;
        
        // int
        template class MatrixEntry<typename SparseMatrix<int>::index_type, int>;
        template std::ostream& operator<<(std::ostream& out, MatrixEntry<typename SparseMatrix<int>::index_type, int> const& entry);
        template class SparseMatrixBuilder<int>;
        template class SparseMatrix<int>;
        template std::ostream& operator<<(std::ostream& out, SparseMatrix<int> const& matrix);
        template bool SparseMatrix<int>::isSubmatrixOf(SparseMatrix<int> const& matrix) const;
        
        // state_type
        template class MatrixEntry<typename SparseMatrix<storm::storage::sparse::state_type>::index_type, storm::storage::sparse::state_type>;
        template std::ostream& operator<<(std::ostream& out, MatrixEntry<typename SparseMatrix<storm::storage::sparse::state_type>::index_type, storm::storage::sparse::state_type> const& entry);
        template class SparseMatrixBuilder<storm::storage::sparse::state_type>;
        template class SparseMatrix<storm::storage::sparse::state_type>;
        template std::ostream& operator<<(std::ostream& out, SparseMatrix<storm::storage::sparse::state_type> const& matrix);
        template bool SparseMatrix<int>::isSubmatrixOf(SparseMatrix<storm::storage::sparse::state_type> const& matrix) const;
        
#ifdef STORM_HAVE_CARL
        // Rational Numbers
        
#if defined(STORM_HAVE_CLN)
        template class MatrixEntry<typename SparseMatrix<ClnRationalNumber>::index_type, ClnRationalNumber>;
        template std::ostream& operator<<(std::ostream& out, MatrixEntry<uint_fast64_t, ClnRationalNumber> const& entry);
        template class SparseMatrixBuilder<ClnRationalNumber>;
        template class SparseMatrix<ClnRationalNumber>;
        template std::ostream& operator<<(std::ostream& out, SparseMatrix<ClnRationalNumber> const& matrix);
        template std::vector<storm::ClnRationalNumber> SparseMatrix<ClnRationalNumber>::getPointwiseProductRowSumVector(storm::storage::SparseMatrix<storm::ClnRationalNumber> const& otherMatrix) const;
        template bool SparseMatrix<storm::ClnRationalNumber>::isSubmatrixOf(SparseMatrix<storm::ClnRationalNumber> const& matrix) const;
#endif
        
#if defined(STORM_HAVE_GMP)
        template class MatrixEntry<typename SparseMatrix<GmpRationalNumber>::index_type, GmpRationalNumber>;
        template std::ostream& operator<<(std::ostream& out, MatrixEntry<uint_fast64_t, GmpRationalNumber> const& entry);
        template class SparseMatrixBuilder<GmpRationalNumber>;
        template class SparseMatrix<GmpRationalNumber>;
        template std::ostream& operator<<(std::ostream& out, SparseMatrix<GmpRationalNumber> const& matrix);
        template std::vector<storm::GmpRationalNumber> SparseMatrix<GmpRationalNumber>::getPointwiseProductRowSumVector(storm::storage::SparseMatrix<storm::GmpRationalNumber> const& otherMatrix) const;
        template bool SparseMatrix<storm::GmpRationalNumber>::isSubmatrixOf(SparseMatrix<storm::GmpRationalNumber> const& matrix) const;
#endif
        
        // Rational Function
        template class MatrixEntry<typename SparseMatrix<RationalFunction>::index_type, RationalFunction>;
        template std::ostream& operator<<(std::ostream& out, MatrixEntry<uint_fast64_t, RationalFunction> const& entry);
        template class SparseMatrixBuilder<RationalFunction>;
        template class SparseMatrix<RationalFunction>;
        template std::ostream& operator<<(std::ostream& out, SparseMatrix<RationalFunction> const& matrix);
        template std::vector<storm::RationalFunction> SparseMatrix<RationalFunction>::getPointwiseProductRowSumVector(storm::storage::SparseMatrix<storm::RationalFunction> const& otherMatrix) const;
        template std::vector<storm::RationalFunction> SparseMatrix<double>::getPointwiseProductRowSumVector(storm::storage::SparseMatrix<storm::RationalFunction> const& otherMatrix) const;
        template std::vector<storm::RationalFunction> SparseMatrix<float>::getPointwiseProductRowSumVector(storm::storage::SparseMatrix<storm::RationalFunction> const& otherMatrix) const;
        template std::vector<storm::RationalFunction> SparseMatrix<int>::getPointwiseProductRowSumVector(storm::storage::SparseMatrix<storm::RationalFunction> const& otherMatrix) const;
        template bool SparseMatrix<storm::RationalFunction>::isSubmatrixOf(SparseMatrix<storm::RationalFunction> const& matrix) const;
        
        // Intervals
        template std::vector<storm::Interval> SparseMatrix<double>::getPointwiseProductRowSumVector(storm::storage::SparseMatrix<storm::Interval> const& otherMatrix) const;
        template class MatrixEntry<typename SparseMatrix<Interval>::index_type, Interval>;
        template std::ostream& operator<<(std::ostream& out, MatrixEntry<uint_fast64_t, Interval> const& entry);
        template class SparseMatrixBuilder<Interval>;
        template class SparseMatrix<Interval>;
        template std::ostream& operator<<(std::ostream& out, SparseMatrix<Interval> const& matrix);
        template std::vector<storm::Interval> SparseMatrix<Interval>::getPointwiseProductRowSumVector(storm::storage::SparseMatrix<storm::Interval> const& otherMatrix) const;
        template bool SparseMatrix<storm::Interval>::isSubmatrixOf(SparseMatrix<storm::Interval> const& matrix) const;
        
        template bool SparseMatrix<storm::Interval>::isSubmatrixOf(SparseMatrix<double> const& matrix) const;
#endif
        
        
    } // namespace storage
} // namespace storm


<|MERGE_RESOLUTION|>--- conflicted
+++ resolved
@@ -590,15 +590,6 @@
         }
 
         template<typename ValueType>
-<<<<<<< HEAD
-        void SparseMatrix<ValueType>::setRowGroupIndices(std::vector<index_type> const& newRowGroupIndices) {
-            trivialRowGrouping = false;
-            rowGroupIndices = newRowGroupIndices;
-        }
-
-        template<typename ValueType>
-=======
->>>>>>> cb15db04
         bool SparseMatrix<ValueType>::hasTrivialRowGrouping() const {
             return trivialRowGrouping;
         }
