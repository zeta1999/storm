--- conflicted
+++ resolved
@@ -11,6 +11,7 @@
 #include "storm/storage/prism/Program.h"
 #include "storm/storage/expressions/Expression.h"
 #include "storm/storage/sparse/PrismChoiceOrigins.h"
+#include "storm/modelchecker/prctl/SparseMdpPrctlModelChecker.h"
 #include "storm/modelchecker/prctl/helper/SparseMdpPrctlHelper.h"
 #include "storm/modelchecker/results/ExplicitQuantitativeCheckResult.h"
 #include "storm/settings/SettingsManager.h"
@@ -1651,12 +1652,7 @@
              * Computes the minimal command set that is needed in the given MDP to exceed the given probability threshold for satisfying phi until psi.
              *
              * @param program The program that was used to build the MDP.
-<<<<<<< HEAD
-             * @param labeledMdp The MDP in which to find the minimal command set.
-=======
-             * @param constantDefinitionString A string defining the undefined constants in the given program.
              * @param mdp The MDP in which to find the minimal command set.
->>>>>>> b76ee021
              * @param phiStates A bit vector characterizing all phi states in the model.
              * @param psiStates A bit vector characterizing all psi states in the model.
              * @param probabilityThreshold The probability value that must be achieved or exceeded.
@@ -1665,15 +1661,8 @@
              * @param checkThresholdFeasible If set, it is verified that the model can actually achieve/exceed the given probability value. If this check
              * is made and fails, an exception is thrown.
              */
-<<<<<<< HEAD
-            static boost::container::flat_set<uint_fast64_t> getMinimalCommandSet(storm::prism::Program program, storm::models::sparse::Mdp<T> const& labeledMdp, storm::storage::BitVector const& phiStates, storm::storage::BitVector const& psiStates, double probabilityThreshold, bool strictBound, bool checkThresholdFeasible = false, bool includeReachabilityEncoding = false) {
+            static boost::container::flat_set<uint_fast64_t> getMinimalCommandSet(storm::prism::Program program, storm::models::sparse::Mdp<T> const& mdp, storm::storage::BitVector const& phiStates, storm::storage::BitVector const& psiStates, double probabilityThreshold, bool strictBound, bool checkThresholdFeasible = false, bool includeReachabilityEncoding = false) {
 #ifdef STORM_HAVE_Z3
-=======
-            static boost::container::flat_set<uint_fast64_t> getMinimalCommandSet(storm::prism::Program program, std::string const& constantDefinitionString, storm::models::sparse::Mdp<T> const& mdp, storm::storage::BitVector const& phiStates, storm::storage::BitVector const& psiStates, double probabilityThreshold, bool strictBound, bool checkThresholdFeasible = false, bool includeReachabilityEncoding = false) {
-#ifdef STORM_HAVE_Z3                 
-
-                
->>>>>>> b76ee021
                 // Set up all clocks used for time measurement.
                 auto totalClock = std::chrono::high_resolution_clock::now();
                 auto localClock = std::chrono::high_resolution_clock::now();
@@ -1691,20 +1680,8 @@
                 auto analysisClock = std::chrono::high_resolution_clock::now();
                 decltype(std::chrono::high_resolution_clock::now() - analysisClock) totalAnalysisTime(0);
 
-<<<<<<< HEAD
-                // (0) Check whether the MDP is indeed labeled.
-                if (!labeledMdp.hasChoiceLabeling()) {
-                    throw storm::exceptions::InvalidArgumentException() << "Minimal command set generation is impossible for unlabeled model.";
-                }
-                
-=======
                 STORM_LOG_THROW(mdp.hasChoiceOrigins() && mdp.getChoiceOrigins()->isPrismChoiceOrigins(), storm::exceptions::InvalidArgumentException, "Restriction to Prism command set is impossible for model without Prism choice origins.");
                 
-                std::map<storm::expressions::Variable, storm::expressions::Expression> constantDefinitions = storm::utility::cli::parseConstantDefinitionString(program.getManager(), constantDefinitionString);
-                storm::prism::Program preparedProgram = program.defineUndefinedConstants(constantDefinitions);
-                preparedProgram = preparedProgram.substituteConstants();
-
->>>>>>> b76ee021
                 // (1) Check whether its possible to exceed the threshold if checkThresholdFeasible is set.
                 double maximalReachabilityProbability = 0;
                 if (checkThresholdFeasible) {
@@ -1739,11 +1716,7 @@
                 STORM_LOG_DEBUG("Asserting cuts.");
                 assertExplicitCuts(mdp, psiStates, variableInformation, relevancyInformation, *solver);
                 STORM_LOG_DEBUG("Asserted explicit cuts.");
-<<<<<<< HEAD
-                assertSymbolicCuts(program, labeledMdp, variableInformation, relevancyInformation, *solver);
-=======
-                assertSymbolicCuts(preparedProgram, mdp, variableInformation, relevancyInformation, *solver);
->>>>>>> b76ee021
+                assertSymbolicCuts(program, mdp, variableInformation, relevancyInformation, *solver);
                 STORM_LOG_DEBUG("Asserted symbolic cuts.");
                 if (includeReachabilityEncoding) {
                     assertReachabilityCuts(mdp, psiStates, variableInformation, relevancyInformation, *solver);
@@ -1839,11 +1812,7 @@
 #endif
             }
             
-<<<<<<< HEAD
-            static std::shared_ptr<PrismHighLevelCounterexample> computeCounterexample(storm::prism::Program program, storm::models::sparse::Mdp<T> const& labeledMdp, std::shared_ptr<storm::logic::Formula const> const& formula) {
-=======
-            static void computeCounterexample(storm::prism::Program program, std::string const& constantDefinitionString, storm::models::sparse::Mdp<T> const& mdp, std::shared_ptr<storm::logic::Formula const> const& formula) {
->>>>>>> b76ee021
+            static std::shared_ptr<PrismHighLevelCounterexample> computeCounterexample(storm::prism::Program program, storm::models::sparse::Mdp<T> const& mdp, std::shared_ptr<storm::logic::Formula const> const& formula) {
 #ifdef STORM_HAVE_Z3
                 std::cout << std::endl << "Generating minimal command set counterexample for formula " << *formula << std::endl;
                 
@@ -1885,23 +1854,11 @@
                 
                 // Delegate the actual computation work to the function of equal name.
                 auto startTime = std::chrono::high_resolution_clock::now();
-<<<<<<< HEAD
-                auto labelSet = getMinimalCommandSet(program, labeledMdp, phiStates, psiStates, threshold, strictBound, true, storm::settings::getModule<storm::settings::modules::CounterexampleGeneratorSettings>().isEncodeReachabilitySet());
-=======
-                auto commandSet = getMinimalCommandSet(program, constantDefinitionString, mdp, phiStates, psiStates, threshold, strictBound, true, storm::settings::getModule<storm::settings::modules::CounterexampleGeneratorSettings>().isEncodeReachabilitySet());
->>>>>>> b76ee021
+                auto commandSet = getMinimalCommandSet(program, mdp, phiStates, psiStates, threshold, strictBound, true, storm::settings::getModule<storm::settings::modules::CounterexampleGeneratorSettings>().isEncodeReachabilitySet());
                 auto endTime = std::chrono::high_resolution_clock::now();
                 std::cout << std::endl << "Computed minimal command set of size " << commandSet.size() << " in " << std::chrono::duration_cast<std::chrono::milliseconds>(endTime - startTime).count() << "ms." << std::endl;
                 
-<<<<<<< HEAD
-                return std::make_shared<PrismHighLevelCounterexample>(program.restrictCommands(labelSet));
-=======
-                std::cout << "Resulting program:" << std::endl << std::endl;
-                storm::prism::Program restrictedProgram = program.restrictCommands(commandSet);
-                std::cout << restrictedProgram << std::endl;
-                std::cout << std::endl << "-------------------------------------------" << std::endl;
-                
->>>>>>> b76ee021
+                return std::make_shared<PrismHighLevelCounterexample>(program.restrictCommands(commandSet));
 #else
                 throw storm::exceptions::NotImplementedException() << "This functionality is unavailable since storm has been compiled without support for Z3.";
 #endif
