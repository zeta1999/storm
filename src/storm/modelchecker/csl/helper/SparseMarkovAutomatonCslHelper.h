--- conflicted
+++ resolved
@@ -31,21 +31,13 @@
                  *
                  */
                 template <typename ValueType, typename std::enable_if<storm::NumberTraits<ValueType>::SupportsExponential, int>::type=0>
-<<<<<<< HEAD
-                static std::vector<ValueType> unifPlus(OptimizationDirection dir, std::pair<double, double> const& boundsPair, std::vector<ValueType> const& exitRateVector, storm::storage::SparseMatrix<ValueType> const& transitionMatrix, storm::storage::BitVector const& markovianStates, storm::storage::BitVector const& psiStates);
-=======
                 static std::vector<ValueType> unifPlus(Environment const& env, OptimizationDirection dir, std::pair<double, double> const& boundsPair, std::vector<ValueType> const& exitRateVector, storm::storage::SparseMatrix<ValueType> const& transitionMatrix, storm::storage::BitVector const& markovianStates, storm::storage::BitVector const& psiStates, storm::solver::MinMaxLinearEquationSolverFactory<ValueType> const& minMaxLinearEquationSolverFactory);
->>>>>>> 95c23b50
 
                 template <typename ValueType, typename std::enable_if<storm::NumberTraits<ValueType>::SupportsExponential, int>::type = 0>
                 static std::vector<ValueType> computeBoundedUntilProbabilities(Environment const& env, OptimizationDirection dir, storm::storage::SparseMatrix<ValueType> const& transitionMatrix, std::vector<ValueType> const& exitRateVector, storm::storage::BitVector const& markovianStates, storm::storage::BitVector const& psiStates, std::pair<double, double> const& boundsPair, storm::solver::MinMaxLinearEquationSolverFactory<ValueType> const& minMaxLinearEquationSolverFactory);
                 
                 template <typename ValueType, typename std::enable_if<storm::NumberTraits<ValueType>::SupportsExponential, int>::type = 0>
-<<<<<<< HEAD
-                static std::vector<ValueType> computeBoundedUntilProbabilitiesImca(OptimizationDirection dir, storm::storage::SparseMatrix<ValueType> const& transitionMatrix, std::vector<ValueType> const& exitRateVector, storm::storage::BitVector const& markovianStates, storm::storage::BitVector const& psiStates, std::pair<double, double> const& boundsPair, storm::solver::MinMaxLinearEquationSolverFactory<ValueType> const& minMaxLinearEquationSolverFactory);
-=======
                 static std::vector<ValueType> computeBoundedUntilProbabilitiesImca(Environment const& env, OptimizationDirection dir, storm::storage::SparseMatrix<ValueType> const& transitionMatrix, std::vector<ValueType> const& exitRateVector, storm::storage::BitVector const& markovianStates, storm::storage::BitVector const& psiStates, std::pair<double, double> const& boundsPair, storm::solver::MinMaxLinearEquationSolverFactory<ValueType> const& minMaxLinearEquationSolverFactory);
->>>>>>> 95c23b50
                 
                 template <typename ValueType, typename std::enable_if<!storm::NumberTraits<ValueType>::SupportsExponential, int>::type = 0>
                 static std::vector<ValueType> computeBoundedUntilProbabilities(Environment const& env, OptimizationDirection dir, storm::storage::SparseMatrix<ValueType> const& transitionMatrix, std::vector<ValueType> const& exitRateVector, storm::storage::BitVector const& markovianStates, storm::storage::BitVector const& psiStates, std::pair<double, double> const& boundsPair, storm::solver::MinMaxLinearEquationSolverFactory<ValueType> const& minMaxLinearEquationSolverFactory);
@@ -67,14 +59,11 @@
                 static std::vector<ValueType> computeReachabilityTimes(Environment const& env, OptimizationDirection dir, storm::storage::SparseMatrix<ValueType> const& transitionMatrix, storm::storage::SparseMatrix<ValueType> const& backwardTransitions, std::vector<ValueType> const& exitRateVector, storm::storage::BitVector const& markovianStates, storm::storage::BitVector const& psiStates, storm::solver::MinMaxLinearEquationSolverFactory<ValueType> const& minMaxLinearEquationSolverFactory);
                 
             private:
-<<<<<<< HEAD
-=======
                 template <typename ValueType, typename std::enable_if<storm::NumberTraits<ValueType>::SupportsExponential, int>::type=0>
                 static void identify(storm::storage::SparseMatrix<ValueType> const& fullTransitionMatrix, storm::storage::BitVector const& markovianStates,storm::storage::BitVector const& psiStates);
 
                 template <typename ValueType, typename std::enable_if<storm::NumberTraits<ValueType>::SupportsExponential, int>::type=0>
                 static void calculateUnifPlusVector(Environment const& env, uint64_t k, uint64_t node, uint64_t const kind, ValueType lambda, uint64_t probSize, std::vector<std::vector<ValueType>> const& relativeReachability, OptimizationDirection dir, std::vector<std::vector<std::vector<ValueType>>>& unifVectors, storm::storage::SparseMatrix<ValueType> const& fullTransitionMatrix, storm::storage::BitVector const& markovianStates, storm::storage::BitVector const& psiStates, std::unique_ptr<storm::solver::MinMaxLinearEquationSolver<ValueType>> const& solver, std::ofstream& logfile, storm::utility::numerical::FoxGlynnResult<ValueType> const & poisson);
->>>>>>> 95c23b50
 
                 template <typename ValueType, typename std::enable_if<storm::NumberTraits<ValueType>::SupportsExponential, int>::type=0>
                 static void deleteProbDiagonals(storm::storage::SparseMatrix<ValueType>& transitionMatrix, storm::storage::BitVector const& markovianStates);
@@ -97,31 +86,6 @@
 
                     template <typename ValueType, typename std::enable_if<storm::NumberTraits<ValueType>::SupportsExponential, int>::type=0>
                 static storm::storage::BitVector identifyProbCycles(storm::storage::SparseMatrix<ValueType> const& TransitionMatrix, storm::storage::BitVector const& markovianStates, storm::storage::BitVector const& psiStates);
-<<<<<<< HEAD
-                /*!
-                 * Computes the poission-distribution
-                 *
-                 *
-                 * @param parameter lambda to use
-                 * @param point i
-                 * TODO: replace with Fox-glynn
-                 * @return the probability
-                 */
-                template <typename ValueType>
-                static ValueType poisson(ValueType lambda, uint64_t i);
-
-                template <typename ValueType, typename std::enable_if<storm::NumberTraits<ValueType>::SupportsExponential, int>::type=0>
-                static uint64_t trajans(storm::storage::SparseMatrix<ValueType> const& TransitionMatrix, uint64_t node, std::vector<uint64_t>& disc, std::vector<uint64_t>& finish, uint64_t * counter);
-
-                /*!
-                 * Computes vd vector according to UnifPlus
-                 *
-                 */
-                template <typename ValueType, typename std::enable_if<storm::NumberTraits<ValueType>::SupportsExponential, int>::type=0>
-                static void calculateVd(OptimizationDirection dir, uint64_t k, uint64_t node, ValueType lambda, std::vector<std::vector<ValueType>>& vd, storm::storage::SparseMatrix<ValueType> const& fullTransitionMatrix, storm::storage::BitVector const& markovianStates, storm::storage::BitVector const& psiStates);
-
-/*!
-=======
 
                 //TODO: move this
 
@@ -130,27 +94,14 @@
                 static uint64_t trajans(storm::storage::SparseMatrix<ValueType> const& TransitionMatrix, uint64_t node, std::vector<uint64_t>& disc, std::vector<uint64_t>& finish, uint64_t * counter);
 
                 /*
->>>>>>> 95c23b50
                  * Computes vu vector according to UnifPlus
                  *
                  */
                 template <typename ValueType, typename std::enable_if<storm::NumberTraits<ValueType>::SupportsExponential, int>::type=0>
-<<<<<<< HEAD
-                static void calculateVu(OptimizationDirection dir, uint64_t k, uint64_t node, ValueType lambda, std::vector<std::vector<ValueType>>& vu, std::vector<std::vector<ValueType>>& wu, storm::storage::SparseMatrix<ValueType> const& fullTransitionMatrix, storm::storage::BitVector const& markovianStates, storm::storage::BitVector const& psiStates);
-
-
-                /*!
-                 * Computes wu vector according to UnifPlus
-                 *
-                 */
-                template <typename ValueType, typename std::enable_if<storm::NumberTraits<ValueType>::SupportsExponential, int>::type=0>
-                static void calculateWu(OptimizationDirection dir, uint64_t k, uint64_t node, ValueType lambda, std::vector<std::vector<ValueType>>& wu, storm::storage::SparseMatrix<ValueType> const& fullTransitionMatrix, storm::storage::BitVector const& markovianStates, storm::storage::BitVector const& psiStates);
-=======
                 static void calculateVu(Environment const& env, std::vector<std::vector<ValueType>> const& relativeReachability, OptimizationDirection dir, uint64_t k, uint64_t node, uint64_t const kind, ValueType lambda, uint64_t probSize, std::vector<std::vector<std::vector<ValueType>>>& unifVectors, storm::storage::SparseMatrix<ValueType> const& fullTransitionMatrix, storm::storage::BitVector const& markovianStates, storm::storage::BitVector const& psiStates, std::unique_ptr<storm::solver::MinMaxLinearEquationSolver<ValueType>> const& solver, std::ofstream& logfile, storm::utility::numerical::FoxGlynnResult<ValueType> const & poisson);
 
 
 
->>>>>>> 95c23b50
 
                 /*!
                  * Prints the TransitionMatrix and the vectors vd, vu, wu to the logfile
@@ -159,13 +110,9 @@
                  */
 
                 template <typename ValueType, typename std::enable_if<storm::NumberTraits<ValueType>::SupportsExponential, int>::type=0>
-<<<<<<< HEAD
-                static void printTransitions(std::vector<ValueType> const& exitRateVector, storm::storage::SparseMatrix<ValueType> const& fullTransitionMatrix, storm::storage::BitVector const& markovianStates, storm::storage::BitVector const& psiStates,  storm::storage::BitVector const& cycleStates, storm::storage::BitVector const& cycleGoalStates, std::vector<std::vector<ValueType>>& vd, std::vector<std::vector<ValueType>>& vu, std::vector<std::vector<ValueType>>& wu);
-=======
                 static void printTransitions(const uint64_t  N, ValueType const diff, storm::storage::SparseMatrix<ValueType> const& fullTransitionMatrix, std::vector<ValueType> const& exitRateVector,  storm::storage::BitVector const& markovianStates,
                                              storm::storage::BitVector const& psiStates,  std::vector<std::vector<ValueType>> relReachability,
                                              storm::storage::BitVector const& cycleStates , storm::storage::BitVector const& cycleGoalStates ,std::vector<std::vector<std::vector<ValueType>>>& unifVectors, std::ofstream& logfile);
->>>>>>> 95c23b50
 
                 template <typename ValueType, typename std::enable_if<storm::NumberTraits<ValueType>::SupportsExponential, int>::type = 0>
                 static void computeBoundedReachabilityProbabilities(Environment const& env, OptimizationDirection dir, storm::storage::SparseMatrix<ValueType> const& transitionMatrix, std::vector<ValueType> const& exitRates, storm::storage::BitVector const& goalStates, storm::storage::BitVector const& markovianNonGoalStates, storm::storage::BitVector const& probabilisticNonGoalStates, std::vector<ValueType>& markovianNonGoalValues, std::vector<ValueType>& probabilisticNonGoalValues, ValueType delta, uint64_t numberOfSteps, storm::solver::MinMaxLinearEquationSolverFactory<ValueType> const& minMaxLinearEquationSolverFactory);
