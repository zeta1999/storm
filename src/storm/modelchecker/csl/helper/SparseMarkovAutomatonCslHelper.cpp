#include "storm/modelchecker/csl/helper/SparseMarkovAutomatonCslHelper.h"

#include "storm/modelchecker/prctl/helper/SparseMdpPrctlHelper.h"

#include "storm/models/sparse/StandardRewardModel.h"

#include "storm/storage/StronglyConnectedComponentDecomposition.h"
#include "storm/storage/MaximalEndComponentDecomposition.h"

#include "storm/settings/SettingsManager.h"
#include "storm/settings/modules/GeneralSettings.h"
#include "storm/settings/modules/MinMaxEquationSolverSettings.h"
#include "storm/settings/modules/MarkovAutomatonSettings.h"

#include "storm/environment/Environment.h"

#include "storm/utility/macros.h"
#include "storm/utility/vector.h"
#include "storm/utility/graph.h"

#include "storm/storage/expressions/Variable.h"
#include "storm/storage/expressions/Expression.h"
#include "storm/storage/expressions/ExpressionManager.h"

//#include "storm/utility/numerical.h"

#include "storm/solver/MinMaxLinearEquationSolver.h"
#include "storm/solver/LpSolver.h"

#include "storm/exceptions/InvalidStateException.h"
#include "storm/exceptions/InvalidPropertyException.h"
#include "storm/exceptions/InvalidOperationException.h"
#include "storm/exceptions/UncheckedRequirementException.h"

namespace storm {
    namespace modelchecker {
        namespace helper {

            template <typename ValueType, typename std::enable_if<storm::NumberTraits<ValueType>::SupportsExponential, int>::type>
            void SparseMarkovAutomatonCslHelper::computeBoundedReachabilityProbabilities(Environment const& env, OptimizationDirection dir, storm::storage::SparseMatrix<ValueType> const& transitionMatrix, std::vector<ValueType> const& exitRates, storm::storage::BitVector const& goalStates, storm::storage::BitVector const& markovianNonGoalStates, storm::storage::BitVector const& probabilisticNonGoalStates, std::vector<ValueType>& markovianNonGoalValues, std::vector<ValueType>& probabilisticNonGoalValues, ValueType delta, uint64_t numberOfSteps) {
                
                // Start by computing four sparse matrices:
                // * a matrix aMarkovian with all (discretized) transitions from Markovian non-goal states to all Markovian non-goal states.
                // * a matrix aMarkovianToProbabilistic with all (discretized) transitions from Markovian non-goal states to all probabilistic non-goal states.
                // * a matrix aProbabilistic with all (non-discretized) transitions from probabilistic non-goal states to other probabilistic non-goal states.
                // * a matrix aProbabilisticToMarkovian with all (non-discretized) transitions from probabilistic non-goal states to all Markovian non-goal states.
                typename storm::storage::SparseMatrix<ValueType> aMarkovian = transitionMatrix.getSubmatrix(true, markovianNonGoalStates, markovianNonGoalStates, true);
                
                bool existProbabilisticStates = !probabilisticNonGoalStates.empty();
                typename storm::storage::SparseMatrix<ValueType> aMarkovianToProbabilistic;
                typename storm::storage::SparseMatrix<ValueType> aProbabilistic;
                typename storm::storage::SparseMatrix<ValueType> aProbabilisticToMarkovian;
                if (existProbabilisticStates) {
                    aMarkovianToProbabilistic = transitionMatrix.getSubmatrix(true, markovianNonGoalStates, probabilisticNonGoalStates);
                    aProbabilistic = transitionMatrix.getSubmatrix(true, probabilisticNonGoalStates, probabilisticNonGoalStates);
                    aProbabilisticToMarkovian = transitionMatrix.getSubmatrix(true, probabilisticNonGoalStates, markovianNonGoalStates);
                }
                
                // The matrices with transitions from Markovian states need to be digitized.
                // Digitize aMarkovian. Based on whether the transition is a self-loop or not, we apply the two digitization rules.
                uint64_t rowIndex = 0;
                for (auto state : markovianNonGoalStates) {
                    for (auto& element : aMarkovian.getRow(rowIndex)) {
                        ValueType eTerm = std::exp(-exitRates[state] * delta);
                        if (element.getColumn() == rowIndex) {
                            element.setValue((storm::utility::one<ValueType>() - eTerm) * element.getValue() + eTerm);
                        } else {
                            element.setValue((storm::utility::one<ValueType>() - eTerm) * element.getValue());
                        }
                    }
                    ++rowIndex;
                }
                
                // Digitize aMarkovianToProbabilistic. As there are no self-loops in this case, we only need to apply the digitization formula for regular successors.
                if (existProbabilisticStates) {
                    rowIndex = 0;
                    for (auto state : markovianNonGoalStates) {
                        for (auto& element : aMarkovianToProbabilistic.getRow(rowIndex)) {
                            element.setValue((1 - std::exp(-exitRates[state] * delta)) * element.getValue());
                        }
                        ++rowIndex;
                    }
                }
                
                // Initialize the two vectors that hold the variable one-step probabilities to all target states for probabilistic and Markovian (non-goal) states.
                std::vector<ValueType> bProbabilistic(existProbabilisticStates ? aProbabilistic.getRowCount() : 0);
                std::vector<ValueType> bMarkovian(markovianNonGoalStates.getNumberOfSetBits());
                
                // Compute the two fixed right-hand side vectors, one for Markovian states and one for the probabilistic ones.
                std::vector<ValueType> bProbabilisticFixed;
                if (existProbabilisticStates) {
                    bProbabilisticFixed = transitionMatrix.getConstrainedRowGroupSumVector(probabilisticNonGoalStates, goalStates);
                }
                std::vector<ValueType> bMarkovianFixed;
                bMarkovianFixed.reserve(markovianNonGoalStates.getNumberOfSetBits());
                for (auto state : markovianNonGoalStates) {
                    bMarkovianFixed.push_back(storm::utility::zero<ValueType>());
                    
                    for (auto& element : transitionMatrix.getRowGroup(state)) {
                        if (goalStates.get(element.getColumn())) {
                            bMarkovianFixed.back() += (1 - std::exp(-exitRates[state] * delta)) * element.getValue();
                        }
                    }
                }

                // Check for requirements of the solver.
                // The solution is unique as we assume non-zeno MAs.
                storm::solver::GeneralMinMaxLinearEquationSolverFactory<ValueType> minMaxLinearEquationSolverFactory;
                storm::solver::MinMaxLinearEquationSolverRequirements requirements = minMaxLinearEquationSolverFactory.getRequirements(env, true, dir);
                requirements.clearBounds();
                STORM_LOG_THROW(requirements.empty(), storm::exceptions::UncheckedRequirementException, "Cannot establish requirements for solver.");

                std::unique_ptr<storm::solver::MinMaxLinearEquationSolver<ValueType>> solver = minMaxLinearEquationSolverFactory.create(env, aProbabilistic);
                solver->setHasUniqueSolution();
                solver->setBounds(storm::utility::zero<ValueType>(), storm::utility::one<ValueType>());
                solver->setRequirementsChecked();
                solver->setCachingEnabled(true);
                
                // Perform the actual value iteration
                // * loop until the step bound has been reached
                // * in the loop:
                // *    perform value iteration using A_PSwG, v_PS and the vector b where b = (A * 1_G)|PS + A_PStoMS * v_MS
                //      and 1_G being the characteristic vector for all goal states.
                // *    perform one timed-step using v_MS := A_MSwG * v_MS + A_MStoPS * v_PS + (A * 1_G)|MS
                std::vector<ValueType> markovianNonGoalValuesSwap(markovianNonGoalValues);
                for (uint64_t currentStep = 0; currentStep < numberOfSteps; ++currentStep) {
                    if (existProbabilisticStates) {
                        // Start by (re-)computing bProbabilistic = bProbabilisticFixed + aProbabilisticToMarkovian * vMarkovian.
                        aProbabilisticToMarkovian.multiplyWithVector(markovianNonGoalValues, bProbabilistic);
                        storm::utility::vector::addVectors(bProbabilistic, bProbabilisticFixed, bProbabilistic);
                    
                        // Now perform the inner value iteration for probabilistic states.
                        solver->solveEquations(env, dir, probabilisticNonGoalValues, bProbabilistic);
                    
                        // (Re-)compute bMarkovian = bMarkovianFixed + aMarkovianToProbabilistic * vProbabilistic.
                        aMarkovianToProbabilistic.multiplyWithVector(probabilisticNonGoalValues, bMarkovian);
                        storm::utility::vector::addVectors(bMarkovian, bMarkovianFixed, bMarkovian);
                    }
                    
                    aMarkovian.multiplyWithVector(markovianNonGoalValues, markovianNonGoalValuesSwap);
                    std::swap(markovianNonGoalValues, markovianNonGoalValuesSwap);
                    if (existProbabilisticStates) {
                        storm::utility::vector::addVectors(markovianNonGoalValues, bMarkovian, markovianNonGoalValues);
                    } else {
                        storm::utility::vector::addVectors(markovianNonGoalValues, bMarkovianFixed, markovianNonGoalValues);
                    }
                }
                
                if (existProbabilisticStates) {
                    // After the loop, perform one more step of the value iteration for PS states.
                    aProbabilisticToMarkovian.multiplyWithVector(markovianNonGoalValues, bProbabilistic);
                    storm::utility::vector::addVectors(bProbabilistic, bProbabilisticFixed, bProbabilistic);
                    solver->solveEquations(env, dir, probabilisticNonGoalValues, bProbabilistic);
                }
            }
             
            template <typename ValueType, typename std::enable_if<!storm::NumberTraits<ValueType>::SupportsExponential, int>::type>
            void SparseMarkovAutomatonCslHelper::computeBoundedReachabilityProbabilities(Environment const& env, OptimizationDirection dir, storm::storage::SparseMatrix<ValueType> const& transitionMatrix, std::vector<ValueType> const& exitRates, storm::storage::BitVector const& goalStates, storm::storage::BitVector const& markovianNonGoalStates, storm::storage::BitVector const& probabilisticNonGoalStates, std::vector<ValueType>& markovianNonGoalValues, std::vector<ValueType>& probabilisticNonGoalValues, ValueType delta, uint64_t numberOfSteps) {
                STORM_LOG_THROW(false, storm::exceptions::InvalidOperationException, "Computing bounded reachability probabilities is unsupported for this value type.");
            }

            template <typename ValueType, typename std::enable_if<storm::NumberTraits<ValueType>::SupportsExponential, int>::type>
<<<<<<< HEAD
            void SparseMarkovAutomatonCslHelper::calculateVu(Environment const& env, std::vector<std::vector<ValueType>> const& relativeReachability, OptimizationDirection dir,
                                                             uint64_t k, uint64_t node, uint64_t const kind, ValueType lambda, uint64_t probSize,
                                                             std::vector<std::vector<std::vector<ValueType>>>& unifVectors, storm::storage::SparseMatrix<ValueType> const& fullTransitionMatrix,
                                                             storm::storage::BitVector const& markovianStates, storm::storage::BitVector const& psiStates,
                                                             std::unique_ptr<storm::solver::MinMaxLinearEquationSolver<ValueType>> const& solver,
                                                             storm::utility::numerical::FoxGlynnResult<ValueType> const & poisson, bool cycleFree){
                if (unifVectors[1][k][node]!=-1){return;} //dynamic programming. avoiding multiple calculation.
                uint64_t N = unifVectors[1].size()-1;
                auto const& rowGroupIndices = fullTransitionMatrix.getRowGroupIndices();

                ValueType res =0;
                for (uint64_t i = k ; i < N ; i++ ){
                    if (unifVectors[2][N-1-(i-k)][node]==-1){
                       calculateUnifPlusVector(env, N-1-(i-k),node,2,lambda,probSize,relativeReachability,dir,unifVectors,fullTransitionMatrix, markovianStates,psiStates,solver, poisson, cycleFree);
                    }
                    if (i>=poisson.left && i<=poisson.right){
                        res+=poisson.weights[i-poisson.left]*unifVectors[2][N-1-(i-k)][node];
                    }
                }
                unifVectors[1][k][node]=res;
            }




            template<typename ValueType, typename std::enable_if<storm::NumberTraits<ValueType>::SupportsExponential, int>::type>
            void SparseMarkovAutomatonCslHelper::calculateUnifPlusVector(Environment const& env, uint64_t k, uint64_t node, uint64_t const kind, ValueType lambda, uint64_t probSize,
                                                                         std::vector<std::vector<ValueType>> const &relativeReachability,
                                                                         OptimizationDirection dir,
                                                                         std::vector<std::vector<std::vector<ValueType>>> &unifVectors,
                                                                         storm::storage::SparseMatrix<ValueType> const &fullTransitionMatrix,
                                                                         storm::storage::BitVector const &markovianStates,
                                                                         storm::storage::BitVector const &psiStates,
                                                                         std::unique_ptr<storm::solver::MinMaxLinearEquationSolver<ValueType>> const &solver,
                                                                         storm::utility::numerical::FoxGlynnResult<ValueType> const & poisson, bool cycleFree) {


                if (unifVectors[kind][k][node]!=-1){
                    return; //already calculated
                }

                auto numberOfStates=fullTransitionMatrix.getRowGroupCount();
                auto numberOfProbStates = numberOfStates - markovianStates.getNumberOfSetBits();
                uint64_t N = unifVectors[kind].size()-1;
                auto const& rowGroupIndices = fullTransitionMatrix.getRowGroupIndices();
                ValueType res;

                // First Case, k==N, independent from kind of state
                if (k==N){
                    unifVectors[kind][k][node]=0;
                    return;
                }

                //goal state, independent from kind of state
                if (psiStates[node]){
                    if (kind==0){
                        // Vd
                        res = storm::utility::zero<ValueType>();
                        for (uint64_t i = k ; i<N ; i++){
                            if (i>=poisson.left && i<=poisson.right){
                                ValueType between = poisson.weights[i-poisson.left];
                                res+=between;
                            }
                        }
                        unifVectors[kind][k][node]=res;
                    } else {
                        // WU
                        unifVectors[kind][k][node]=1;
                    }
                    return;
                }

                //markovian non-goal State
                if (markovianStates[node]){
                    res = 0;
                    auto line = fullTransitionMatrix.getRow(rowGroupIndices[node]);
                    for (auto &element : line){
                        uint64_t to = element.getColumn();
                        if (unifVectors[kind][k+1][to]==-1){
                            calculateUnifPlusVector(env, k+1,to,kind,lambda,probSize,relativeReachability,dir,unifVectors,fullTransitionMatrix,markovianStates,psiStates,solver,  poisson, cycleFree);
                        }
                        res+=element.getValue()*unifVectors[kind][k+1][to];
                    }
                    unifVectors[kind][k][node]=res;
                    return;
                }

                //probabilistic non-goal State
                if (cycleFree) {
                    //cycle free -- slight ValueIteration
                    res = -1;
                    uint64_t rowStart = rowGroupIndices[node];
                    uint64_t rowEnd = rowGroupIndices[node + 1];
                    for (uint64_t i = rowStart; i < rowEnd; i++) {
                        auto line = fullTransitionMatrix.getRow(i);
                        ValueType between = 0;
                        for (auto &element: line) {
                            uint64_t to = element.getColumn();
                            if (to == node) {
                                continue;
                            }
                            if (unifVectors[kind][k][to] == -1) {
                                calculateUnifPlusVector(env, k, to, kind, lambda, probSize, relativeReachability, dir,
                                                        unifVectors, fullTransitionMatrix, markovianStates, psiStates,
                                                        solver, poisson, cycleFree);
                            }
                            between += element.getValue() * unifVectors[kind][k][to];
                        }
                        if (maximize(dir)) {
                            res = std::max(res, between);
                        } else {
                            if (res != -1) {
                                res = std::min(res, between);
                            } else {
                                res = between;
                            }
                        }
                    }
                    unifVectors[kind][k][node] = res;
                    return;
                }

                //not cycle free - use solver technique, calling SVI per default
                //solving all sub-MDP's in one iteration
                std::vector<ValueType> b(probSize, 0), x(numberOfProbStates,0);
                //calculate b
                uint64_t  lineCounter=0;
                for (int i =0; i<numberOfStates; i++) {
                    if (markovianStates[i]) {
                        continue;
                    }
                    auto rowStart = rowGroupIndices[i];
                    auto rowEnd = rowGroupIndices[i + 1];
                    for (auto j = rowStart; j < rowEnd; j++) {
                        uint64_t stateCount = 0;
                        res = 0;
                        for (auto &element:fullTransitionMatrix.getRow(j)) {
                            auto to = element.getColumn();
                            if (!markovianStates[to]) {
                                continue;
                            }
                            if (unifVectors[kind][k][to] == -1) {
                                calculateUnifPlusVector(env, k, to, kind, lambda, probSize, relativeReachability, dir,
                                                        unifVectors, fullTransitionMatrix, markovianStates,
                                                        psiStates, solver,  poisson, cycleFree);
                            }
                            res = res + relativeReachability[j][stateCount] * unifVectors[kind][k][to];
                            stateCount++;
                        }
                        b[lineCounter] = res;
                        lineCounter++;
                    }
                }
                solver->solveEquations(env, dir, x, b);

                for (uint64_t i =0 ; i<numberOfProbStates; i++){
                    auto trueI = transformIndice(~markovianStates,i);
                    unifVectors[kind][k][trueI]=x[i];
                }
                 //end probabilistic states
            }

            template <typename ValueType, typename std::enable_if<storm::NumberTraits<ValueType>::SupportsExponential, int>::type>
            void SparseMarkovAutomatonCslHelper::deleteProbDiagonals(storm::storage::SparseMatrix<ValueType>& transitionMatrix, storm::storage::BitVector const& markovianStates){
                auto const&  rowGroupIndices = transitionMatrix.getRowGroupIndices();

                for (uint64_t i =0; i<transitionMatrix.getRowGroupCount(); i++) {
                    if (markovianStates[i]) {
                        continue;
                    }
                    auto from = rowGroupIndices[i];
                    auto to = rowGroupIndices[i + 1];
                    for (uint64_t j = from; j < to; j++) {
                        ValueType selfLoop = 0;
                        for (auto& element: transitionMatrix.getRow(j)){
                            if (element.getColumn()==i){
                                selfLoop = element.getValue();
                            }
                        }

                        if (selfLoop==0){
                            continue;
                        }
                        for (auto& element : transitionMatrix.getRow(j)){
                            if (element.getColumn()!=i ){
                                if (selfLoop!=1){
                                    element.setValue(element.getValue()/(1-selfLoop));
                                }
                            } else {
                                element.setValue(0);
                            }
                        }
                    }
                }
            }

            template<typename ValueType, typename std::enable_if<storm::NumberTraits<ValueType>::SupportsExponential, int>::type>
            std::vector<ValueType> SparseMarkovAutomatonCslHelper::unifPlus(Environment const& env, OptimizationDirection dir,
                                                                            std::pair<double, double> const &boundsPair,
                                                                            std::vector<ValueType> const &exitRateVector,
                                                                            storm::storage::SparseMatrix<ValueType> const &transitionMatrix,
                                                                            storm::storage::BitVector const &markovStates,
                                                                            storm::storage::BitVector const &psiStates,
                                                                            storm::solver::MinMaxLinearEquationSolverFactory<ValueType> const &minMaxLinearEquationSolverFactory) {
                STORM_LOG_TRACE("Using UnifPlus to compute bounded until probabilities.");
=======
            std::vector<ValueType> SparseMarkovAutomatonCslHelper::computeBoundedUntilProbabilities(Environment const& env, OptimizationDirection dir, storm::storage::SparseMatrix<ValueType> const& transitionMatrix, std::vector<ValueType> const& exitRateVector, storm::storage::BitVector const& markovianStates, storm::storage::BitVector const& psiStates, std::pair<double, double> const& boundsPair) {
>>>>>>> 7150354b

                //bitvectors to identify different kind of states
                storm::storage::BitVector markovianStates = markovStates;
                storm::storage::BitVector allStates(markovianStates.size(), true);
                storm::storage::BitVector probabilisticStates = ~markovianStates;

                //searching for SCC on Underlying MDP to decide which algorhitm is applied
                storm::storage::StronglyConnectedComponentDecomposition<double> sccList(transitionMatrix, probabilisticStates, true, false);
                bool cycleFree = sccList.size() == 0;
                //vectors to save calculation
                std::vector<std::vector<std::vector<ValueType>>> unifVectors{};


                //transitions from goalStates will be ignored. still: they are not allowed to be probabilistic!
                // to make sure we apply our formula and NOT the MDP algorithm
                for (uint64_t i = 0; i < psiStates.size(); i++) {
                    if (psiStates[i]) {
                        markovianStates.set(i, true);
                        probabilisticStates.set(i, false);
                    }
                }

                //transition matrix with extended with diagonal entries. Therefore, the values can be changed during uniformisation
                // exitRateVector with changeable exit Rates
                std::vector<ValueType> exitRate{exitRateVector};
                typename storm::storage::SparseMatrix<ValueType> fullTransitionMatrix = transitionMatrix.getSubmatrix(
                        true, allStates, allStates, true);


                // delete diagonals - needed for VI, not vor SVI
                deleteProbDiagonals(fullTransitionMatrix, markovianStates);
                typename storm::storage::SparseMatrix<ValueType> probMatrix{};
                uint64_t probSize = 0;
                if (probabilisticStates.getNumberOfSetBits() != 0) { //work around in case there are no prob states
                    probMatrix = fullTransitionMatrix.getSubmatrix(true, probabilisticStates, probabilisticStates,
                                                                   true);
                    probSize = probMatrix.getRowCount();
                }

                // indices for transition martrix
                auto &rowGroupIndices = fullTransitionMatrix.getRowGroupIndices();



                //(1) define/declare horizon, epsilon, kappa , N, lambda, maxNorm
                uint64_t numberOfStates = fullTransitionMatrix.getRowGroupCount();
                double T = boundsPair.second;
                ValueType kappa = storm::utility::one<ValueType>() / 10; // would be better as option-parameter
                ValueType epsilon = storm::settings::getModule<storm::settings::modules::GeneralSettings>().getPrecision();
                ValueType lambda = exitRate[0];
                for (ValueType act: exitRate) {
                    lambda = std::max(act, lambda);
                }
                uint64_t N;
                ValueType maxNorm = storm::utility::zero<ValueType>();

                //calculate relative ReachabilityVectors and create solver - just needed for cycles
                std::vector<ValueType> in{};
                std::vector<std::vector<ValueType>> relReachability(transitionMatrix.getRowCount(), in);
                std::unique_ptr<storm::solver::MinMaxLinearEquationSolver<ValueType>> solver;

                if (!cycleFree) {
                    //calculate relative reachability
                    for (uint64_t i = 0; i < numberOfStates; i++) {
                        if (markovianStates[i]) {
                            continue;
                        }
                        auto from = rowGroupIndices[i];
                        auto to = rowGroupIndices[i + 1];
                        for (auto j = from; j < to; j++) {
                            for (auto &element: fullTransitionMatrix.getRow(j)) {
                                if (markovianStates[element.getColumn()]) {
                                    relReachability[j].push_back(element.getValue());
                                }
                            }
                        }
                    }

                    //create equitation solver
                    storm::solver::MinMaxLinearEquationSolverRequirements requirements = minMaxLinearEquationSolverFactory.getRequirements(
                            env, true, dir);

                    requirements.clearBounds();
                    STORM_LOG_THROW(requirements.empty(), storm::exceptions::UncheckedRequirementException,
                                    "Cannot establish requirements for solver.");
                    if (probSize != 0) {
                        solver = minMaxLinearEquationSolverFactory.create(env, probMatrix);
                        solver->setHasUniqueSolution();
                        solver->setBounds(storm::utility::zero<ValueType>(), storm::utility::one<ValueType>());
                        solver->setRequirementsChecked();
                        solver->setCachingEnabled(true);
                    }
                }

                // while not close enough to precision:
                do {
                    maxNorm = storm::utility::zero<ValueType>();

                    // (2) update parameter
                    N = ceil(lambda * T * exp(2) - log(kappa * epsilon));

                    // (3) uniform  - just applied to markovian states
                    for (uint64_t i = 0; i < fullTransitionMatrix.getRowGroupCount(); i++) {
                        if (!markovianStates[i] || psiStates[i]) {
                            continue;
                        }
                        uint64_t from = rowGroupIndices[i]; //markovian state -> no Nondeterminism -> only one row

                        if (exitRate[i] == lambda) {
                            continue; //already unified
                        }

                        auto line = fullTransitionMatrix.getRow(from);
                        ValueType exitOld = exitRate[i];
                        ValueType exitNew = lambda;
                        for (auto &v : line) {
                            if (v.getColumn() == i) { //diagonal element
                                ValueType newSelfLoop = exitNew - exitOld + v.getValue()*exitOld;
                                ValueType newRate = newSelfLoop / exitNew;
                                v.setValue(newRate);
                            } else { //modify probability
                                ValueType propOld = v.getValue();
                                ValueType propNew = propOld * exitOld / exitNew;
                                v.setValue(propNew);
                            }
                        }
                        exitRate[i] = exitNew;
                    }

                    // calculate poisson distribution

                    storm::utility::numerical::FoxGlynnResult<ValueType> foxGlynnResult = storm::utility::numerical::foxGlynn(lambda*T, epsilon*kappa/100);

                    // Scale the weights so they add up to one.
                    for (auto& element : foxGlynnResult.weights) {
                        element /= foxGlynnResult.totalWeight;
                    }

                    // (4) define vectors/matrices
                    std::vector<ValueType> init(numberOfStates, -1);
                    std::vector<std::vector<ValueType>> v = std::vector<std::vector<ValueType>>(N + 1, init);

                    unifVectors.clear();
                    unifVectors.push_back(v);
                    unifVectors.push_back(v);
                    unifVectors.push_back(v);

                    //define 0=vd 1=vu 2=wu
                    // (5) calculate vectors and maxNorm
                    for (uint64_t i = 0; i < numberOfStates; i++) {
                        for (uint64_t k = N; k <= N; k--) {
                            calculateUnifPlusVector(env, k, i, 0, lambda, probSize, relReachability, dir, unifVectors,
                                                    fullTransitionMatrix, markovianStates, psiStates, solver,
                                                    foxGlynnResult, cycleFree);
                            calculateUnifPlusVector(env, k, i, 2, lambda, probSize, relReachability, dir, unifVectors,
                                                    fullTransitionMatrix, markovianStates, psiStates, solver,
                                                    foxGlynnResult, cycleFree);
                            calculateVu(env, relReachability, dir, k, i, 1, lambda, probSize, unifVectors,
                                        fullTransitionMatrix, markovianStates, psiStates, solver,
                                        foxGlynnResult, cycleFree);
                        }
                    }

                    //only iterate over result vector, as the results can only get more precise
                    for (uint64_t i = 0; i < numberOfStates; i++){
                        ValueType diff = std::abs(unifVectors[0][0][i]-unifVectors[1][0][i]);
                         maxNorm = std::max(maxNorm, diff);
                    }

                    // (6) double lambda
                    lambda = 2 * lambda;

                } while (maxNorm > epsilon*(1 - kappa));

                return unifVectors[0][0];
            }

            template <typename ValueType, typename std::enable_if<storm::NumberTraits<ValueType>::SupportsExponential, int>::type>
            std::vector<ValueType> SparseMarkovAutomatonCslHelper::computeBoundedUntilProbabilitiesImca(Environment const& env, OptimizationDirection dir, storm::storage::SparseMatrix<ValueType> const& transitionMatrix, std::vector<ValueType> const& exitRateVector, storm::storage::BitVector const& markovianStates, storm::storage::BitVector const& psiStates, std::pair<double, double> const& boundsPair, storm::solver::MinMaxLinearEquationSolverFactory<ValueType> const& minMaxLinearEquationSolverFactory) {
                STORM_LOG_TRACE("Using IMCA's technique to compute bounded until probabilities.");
                
                uint64_t numberOfStates = transitionMatrix.getRowGroupCount();
                
                // 'Unpack' the bounds to make them more easily accessible.
                double lowerBound = boundsPair.first;
                double upperBound = boundsPair.second;
                
                // (1) Compute the accuracy we need to achieve the required error bound.
                ValueType maxExitRate = 0;
                for (auto value : exitRateVector) {
                    maxExitRate = std::max(maxExitRate, value);
                }
                ValueType delta = (2 * storm::settings::getModule<storm::settings::modules::GeneralSettings>().getPrecision()) / (upperBound * maxExitRate * maxExitRate);
                
                // (2) Compute the number of steps we need to make for the interval.
                uint64_t numberOfSteps = static_cast<uint64_t>(std::ceil((upperBound - lowerBound) / delta));
                STORM_LOG_INFO("Performing " << numberOfSteps << " iterations (delta=" << delta << ") for interval [" << lowerBound << ", " << upperBound << "]." << std::endl);
                
                // (3) Compute the non-goal states and initialize two vectors
                // * vProbabilistic holds the probability values of probabilistic non-goal states.
                // * vMarkovian holds the probability values of Markovian non-goal states.
                storm::storage::BitVector const& markovianNonGoalStates = markovianStates & ~psiStates;
                storm::storage::BitVector const& probabilisticNonGoalStates = ~markovianStates & ~psiStates;
                std::vector<ValueType> vProbabilistic(probabilisticNonGoalStates.getNumberOfSetBits());
                std::vector<ValueType> vMarkovian(markovianNonGoalStates.getNumberOfSetBits());
                
                computeBoundedReachabilityProbabilities(env, dir, transitionMatrix, exitRateVector, psiStates, markovianNonGoalStates, probabilisticNonGoalStates, vMarkovian, vProbabilistic, delta, numberOfSteps);
                
                // (4) If the lower bound of interval was non-zero, we need to take the current values as the starting values for a subsequent value iteration.
                if (lowerBound != storm::utility::zero<ValueType>()) {
                    std::vector<ValueType> vAllProbabilistic((~markovianStates).getNumberOfSetBits());
                    std::vector<ValueType> vAllMarkovian(markovianStates.getNumberOfSetBits());
                    
                    // Create the starting value vectors for the next value iteration based on the results of the previous one.
                    storm::utility::vector::setVectorValues<ValueType>(vAllProbabilistic, psiStates % ~markovianStates, storm::utility::one<ValueType>());
                    storm::utility::vector::setVectorValues<ValueType>(vAllProbabilistic, ~psiStates % ~markovianStates, vProbabilistic);
                    storm::utility::vector::setVectorValues<ValueType>(vAllMarkovian, psiStates % markovianStates, storm::utility::one<ValueType>());
                    storm::utility::vector::setVectorValues<ValueType>(vAllMarkovian, ~psiStates % markovianStates, vMarkovian);
                    
                    // Compute the number of steps to reach the target interval.
                    numberOfSteps = static_cast<uint64_t>(std::ceil(lowerBound / delta));
                    STORM_LOG_INFO("Performing " << numberOfSteps << " iterations (delta=" << delta << ") for interval [0, " << lowerBound << "]." << std::endl);
                    
                    // Compute the bounded reachability for interval [0, b-a].
                    computeBoundedReachabilityProbabilities(env, dir, transitionMatrix, exitRateVector, storm::storage::BitVector(numberOfStates), markovianStates, ~markovianStates, vAllMarkovian, vAllProbabilistic, delta, numberOfSteps);
                    
                    // Create the result vector out of vAllProbabilistic and vAllMarkovian and return it.
                    std::vector<ValueType> result(numberOfStates, storm::utility::zero<ValueType>());
                    storm::utility::vector::setVectorValues(result, ~markovianStates, vAllProbabilistic);
                    storm::utility::vector::setVectorValues(result, markovianStates, vAllMarkovian);
                    
                    return result;
                } else {
                    // Create the result vector out of 1_G, vProbabilistic and vMarkovian and return it.
                    std::vector<ValueType> result(numberOfStates);
                    storm::utility::vector::setVectorValues<ValueType>(result, psiStates, storm::utility::one<ValueType>());
                    storm::utility::vector::setVectorValues(result, probabilisticNonGoalStates, vProbabilistic);
                    storm::utility::vector::setVectorValues(result, markovianNonGoalStates, vMarkovian);
                    return result;
                }
            }
            
            template <typename ValueType, typename std::enable_if<storm::NumberTraits<ValueType>::SupportsExponential, int>::type>
            std::vector<ValueType> SparseMarkovAutomatonCslHelper::computeBoundedUntilProbabilities(Environment const& env, OptimizationDirection dir, storm::storage::SparseMatrix<ValueType> const& transitionMatrix, std::vector<ValueType> const& exitRateVector, storm::storage::BitVector const& markovianStates, storm::storage::BitVector const& psiStates, std::pair<double, double> const& boundsPair, storm::solver::MinMaxLinearEquationSolverFactory<ValueType> const& minMaxLinearEquationSolverFactory) {
                
                auto const& markovAutomatonSettings = storm::settings::getModule<storm::settings::modules::MarkovAutomatonSettings>();
                if (markovAutomatonSettings.getTechnique() == storm::settings::modules::MarkovAutomatonSettings::BoundedReachabilityTechnique::Imca) {
                    return computeBoundedUntilProbabilitiesImca(env, dir, transitionMatrix, exitRateVector, markovianStates, psiStates, boundsPair, minMaxLinearEquationSolverFactory);
                } else {
                    STORM_LOG_ASSERT(markovAutomatonSettings.getTechnique() == storm::settings::modules::MarkovAutomatonSettings::BoundedReachabilityTechnique::UnifPlus, "Unknown solution technique.");
                    
                    return unifPlus(env, dir, boundsPair, exitRateVector, transitionMatrix, markovianStates, psiStates, minMaxLinearEquationSolverFactory);
                }
            }
              
            template <typename ValueType, typename std::enable_if<!storm::NumberTraits<ValueType>::SupportsExponential, int>::type>
            std::vector<ValueType> SparseMarkovAutomatonCslHelper::computeBoundedUntilProbabilities(Environment const& env, OptimizationDirection dir, storm::storage::SparseMatrix<ValueType> const& transitionMatrix, std::vector<ValueType> const& exitRateVector, storm::storage::BitVector const& markovianStates, storm::storage::BitVector const& psiStates, std::pair<double, double> const& boundsPair) {
                STORM_LOG_THROW(false, storm::exceptions::InvalidOperationException, "Computing bounded until probabilities is unsupported for this value type.");
            }

           
            template<typename ValueType>
            std::vector<ValueType> SparseMarkovAutomatonCslHelper::computeUntilProbabilities(Environment const& env, OptimizationDirection dir, storm::storage::SparseMatrix<ValueType> const& transitionMatrix, storm::storage::SparseMatrix<ValueType> const& backwardTransitions, storm::storage::BitVector const& phiStates, storm::storage::BitVector const& psiStates, bool qualitative) {
                return std::move(storm::modelchecker::helper::SparseMdpPrctlHelper<ValueType>::computeUntilProbabilities(env, dir, transitionMatrix, backwardTransitions, phiStates, psiStates, qualitative, false).values);
            }
            
            template <typename ValueType, typename RewardModelType>
            std::vector<ValueType> SparseMarkovAutomatonCslHelper::computeReachabilityRewards(Environment const& env, OptimizationDirection dir, storm::storage::SparseMatrix<ValueType> const& transitionMatrix, storm::storage::SparseMatrix<ValueType> const& backwardTransitions, std::vector<ValueType> const& exitRateVector, storm::storage::BitVector const& markovianStates, RewardModelType const& rewardModel, storm::storage::BitVector const& psiStates) {
                
                // Get a reward model where the state rewards are scaled accordingly
                std::vector<ValueType> stateRewardWeights(transitionMatrix.getRowGroupCount(), storm::utility::zero<ValueType>());
                for (auto const markovianState : markovianStates) {
                    stateRewardWeights[markovianState] = storm::utility::one<ValueType>() / exitRateVector[markovianState];
                }
                std::vector<ValueType> totalRewardVector = rewardModel.getTotalActionRewardVector(transitionMatrix, stateRewardWeights);
                RewardModelType scaledRewardModel(boost::none, std::move(totalRewardVector));
                
                return SparseMdpPrctlHelper<ValueType>::computeReachabilityRewards(env, dir, transitionMatrix, backwardTransitions, scaledRewardModel, psiStates, false, false).values;
            }
            
            template<typename ValueType>
            std::vector<ValueType> SparseMarkovAutomatonCslHelper::computeLongRunAverageProbabilities(Environment const& env, OptimizationDirection dir, storm::storage::SparseMatrix<ValueType> const& transitionMatrix, storm::storage::SparseMatrix<ValueType> const& backwardTransitions, std::vector<ValueType> const& exitRateVector, storm::storage::BitVector const& markovianStates, storm::storage::BitVector const& psiStates) {
            
                uint64_t numberOfStates = transitionMatrix.getRowGroupCount();

                // If there are no goal states, we avoid the computation and directly return zero.
                if (psiStates.empty()) {
                    return std::vector<ValueType>(numberOfStates, storm::utility::zero<ValueType>());
                }
                
                // Likewise, if all bits are set, we can avoid the computation and set.
                if (psiStates.full()) {
                    return std::vector<ValueType>(numberOfStates, storm::utility::one<ValueType>());
                }
                
                // Otherwise, reduce the long run average probabilities to long run average rewards.
                // Every Markovian goal state gets reward one.
                std::vector<ValueType> stateRewards(transitionMatrix.getRowGroupCount(), storm::utility::zero<ValueType>());
                storm::utility::vector::setVectorValues(stateRewards, markovianStates & psiStates, storm::utility::one<ValueType>());
                storm::models::sparse::StandardRewardModel<ValueType> rewardModel(std::move(stateRewards));
                
                return computeLongRunAverageRewards(env, dir, transitionMatrix, backwardTransitions, exitRateVector, markovianStates, rewardModel);
                
            }
            
            template<typename ValueType, typename RewardModelType>
            std::vector<ValueType> SparseMarkovAutomatonCslHelper::computeLongRunAverageRewards(Environment const& env, OptimizationDirection dir, storm::storage::SparseMatrix<ValueType> const& transitionMatrix, storm::storage::SparseMatrix<ValueType> const& backwardTransitions, std::vector<ValueType> const& exitRateVector, storm::storage::BitVector const& markovianStates, RewardModelType const& rewardModel) {
                
                uint64_t numberOfStates = transitionMatrix.getRowGroupCount();

                // Start by decomposing the Markov automaton into its MECs.
                storm::storage::MaximalEndComponentDecomposition<ValueType> mecDecomposition(transitionMatrix, backwardTransitions);
                
                // Get some data members for convenience.
                std::vector<uint64_t> const& nondeterministicChoiceIndices = transitionMatrix.getRowGroupIndices();
                
                // Now start with compute the long-run average for all end components in isolation.
                std::vector<ValueType> lraValuesForEndComponents;
                
                // While doing so, we already gather some information for the following steps.
                std::vector<uint64_t> stateToMecIndexMap(numberOfStates);
                storm::storage::BitVector statesInMecs(numberOfStates);
                
                for (uint64_t currentMecIndex = 0; currentMecIndex < mecDecomposition.size(); ++currentMecIndex) {
                    storm::storage::MaximalEndComponent const& mec = mecDecomposition[currentMecIndex];
                    
                    // Gather information for later use.
                    for (auto const& stateChoicesPair : mec) {
                        uint64_t state = stateChoicesPair.first;
                        
                        statesInMecs.set(state);
                        stateToMecIndexMap[state] = currentMecIndex;
                    }
                    
                    // Compute the LRA value for the current MEC.
                    lraValuesForEndComponents.push_back(computeLraForMaximalEndComponent(env, dir, transitionMatrix, exitRateVector, markovianStates, rewardModel, mec));
                }
                
                // For fast transition rewriting, we build some auxiliary data structures.
                storm::storage::BitVector statesNotContainedInAnyMec = ~statesInMecs;
                uint64_t firstAuxiliaryStateIndex = statesNotContainedInAnyMec.getNumberOfSetBits();
                uint64_t lastStateNotInMecs = 0;
                uint64_t numberOfStatesNotInMecs = 0;
                std::vector<uint64_t> statesNotInMecsBeforeIndex;
                statesNotInMecsBeforeIndex.reserve(numberOfStates);
                for (auto state : statesNotContainedInAnyMec) {
                    while (lastStateNotInMecs <= state) {
                        statesNotInMecsBeforeIndex.push_back(numberOfStatesNotInMecs);
                        ++lastStateNotInMecs;
                    }
                    ++numberOfStatesNotInMecs;
                }
                uint64_t numberOfSspStates = numberOfStatesNotInMecs + mecDecomposition.size();
                
                // Finally, we are ready to create the SSP matrix and right-hand side of the SSP.
                std::vector<ValueType> b;
                typename storm::storage::SparseMatrixBuilder<ValueType> sspMatrixBuilder(0, numberOfSspStates , 0, false, true, numberOfSspStates);
                
                // If the source state is not contained in any MEC, we copy its choices (and perform the necessary modifications).
                uint64_t currentChoice = 0;
                for (auto state : statesNotContainedInAnyMec) {
                    sspMatrixBuilder.newRowGroup(currentChoice);
                    
                    for (uint64_t choice = nondeterministicChoiceIndices[state]; choice < nondeterministicChoiceIndices[state + 1]; ++choice, ++currentChoice) {
                        std::vector<ValueType> auxiliaryStateToProbabilityMap(mecDecomposition.size());
                        b.push_back(storm::utility::zero<ValueType>());
                        
                        for (auto element : transitionMatrix.getRow(choice)) {
                            if (statesNotContainedInAnyMec.get(element.getColumn())) {
                                // If the target state is not contained in an MEC, we can copy over the entry.
                                sspMatrixBuilder.addNextValue(currentChoice, statesNotInMecsBeforeIndex[element.getColumn()], element.getValue());
                            } else {
                                // If the target state is contained in MEC i, we need to add the probability to the corresponding field in the vector
                                // so that we are able to write the cumulative probability to the MEC into the matrix.
                                auxiliaryStateToProbabilityMap[stateToMecIndexMap[element.getColumn()]] += element.getValue();
                            }
                        }
                        
                        // Now insert all (cumulative) probability values that target an MEC.
                        for (uint64_t mecIndex = 0; mecIndex < auxiliaryStateToProbabilityMap.size(); ++mecIndex) {
                            if (auxiliaryStateToProbabilityMap[mecIndex] != 0) {
                                sspMatrixBuilder.addNextValue(currentChoice, firstAuxiliaryStateIndex + mecIndex, auxiliaryStateToProbabilityMap[mecIndex]);
                            }
                        }
                    }
                }
                
                // Now we are ready to construct the choices for the auxiliary states.
                for (uint64_t mecIndex = 0; mecIndex < mecDecomposition.size(); ++mecIndex) {
                    storm::storage::MaximalEndComponent const& mec = mecDecomposition[mecIndex];
                    sspMatrixBuilder.newRowGroup(currentChoice);
                    
                    for (auto const& stateChoicesPair : mec) {
                        uint64_t state = stateChoicesPair.first;
                        boost::container::flat_set<uint64_t> const& choicesInMec = stateChoicesPair.second;
                        
                        for (uint64_t choice = nondeterministicChoiceIndices[state]; choice < nondeterministicChoiceIndices[state + 1]; ++choice) {
                            
                            // If the choice is not contained in the MEC itself, we have to add a similar distribution to the auxiliary state.
                            if (choicesInMec.find(choice) == choicesInMec.end()) {
                                std::vector<ValueType> auxiliaryStateToProbabilityMap(mecDecomposition.size());
                                b.push_back(storm::utility::zero<ValueType>());
                                
                                for (auto element : transitionMatrix.getRow(choice)) {
                                    if (statesNotContainedInAnyMec.get(element.getColumn())) {
                                        // If the target state is not contained in an MEC, we can copy over the entry.
                                        sspMatrixBuilder.addNextValue(currentChoice, statesNotInMecsBeforeIndex[element.getColumn()], element.getValue());
                                    } else {
                                        // If the target state is contained in MEC i, we need to add the probability to the corresponding field in the vector
                                        // so that we are able to write the cumulative probability to the MEC into the matrix.
                                        auxiliaryStateToProbabilityMap[stateToMecIndexMap[element.getColumn()]] += element.getValue();
                                    }
                                }
                                
                                // Now insert all (cumulative) probability values that target an MEC.
                                for (uint64_t targetMecIndex = 0; targetMecIndex < auxiliaryStateToProbabilityMap.size(); ++targetMecIndex) {
                                    if (auxiliaryStateToProbabilityMap[targetMecIndex] != 0) {
                                        sspMatrixBuilder.addNextValue(currentChoice, firstAuxiliaryStateIndex + targetMecIndex, auxiliaryStateToProbabilityMap[targetMecIndex]);
                                    }
                                }
                                
                                ++currentChoice;
                            }
                        }
                    }
                    
                    // For each auxiliary state, there is the option to achieve the reward value of the LRA associated with the MEC.
                    ++currentChoice;
                    b.push_back(lraValuesForEndComponents[mecIndex]);
                }
                
                // Finalize the matrix and solve the corresponding system of equations.
                storm::storage::SparseMatrix<ValueType> sspMatrix = sspMatrixBuilder.build(currentChoice, numberOfSspStates, numberOfSspStates);
                
                std::vector<ValueType> x(numberOfSspStates);
                
                // Check for requirements of the solver.
                storm::solver::GeneralMinMaxLinearEquationSolverFactory<ValueType> minMaxLinearEquationSolverFactory;
                storm::solver::MinMaxLinearEquationSolverRequirements requirements = minMaxLinearEquationSolverFactory.getRequirements(env, true, dir);
                requirements.clearBounds();
                STORM_LOG_THROW(requirements.empty(), storm::exceptions::UncheckedRequirementException, "Cannot establish requirements for solver.");

                std::unique_ptr<storm::solver::MinMaxLinearEquationSolver<ValueType>> solver = minMaxLinearEquationSolverFactory.create(env, sspMatrix);
                solver->setHasUniqueSolution();
                solver->setLowerBound(storm::utility::zero<ValueType>());
                solver->setUpperBound(*std::max_element(lraValuesForEndComponents.begin(), lraValuesForEndComponents.end()));
                solver->setRequirementsChecked();
                solver->solveEquations(env, dir, x, b);
                
                // Prepare result vector.
                std::vector<ValueType> result(numberOfStates);
                
                // Set the values for states not contained in MECs.
                storm::utility::vector::setVectorValues(result, statesNotContainedInAnyMec, x);
                
                // Set the values for all states in MECs.
                for (auto state : statesInMecs) {
                    result[state] = x[firstAuxiliaryStateIndex + stateToMecIndexMap[state]];
                }
                
                return result;
            }
            
            template <typename ValueType>
            std::vector<ValueType> SparseMarkovAutomatonCslHelper::computeReachabilityTimes(Environment const& env, OptimizationDirection dir, storm::storage::SparseMatrix<ValueType> const& transitionMatrix, storm::storage::SparseMatrix<ValueType> const& backwardTransitions, std::vector<ValueType> const& exitRateVector, storm::storage::BitVector const& markovianStates, storm::storage::BitVector const& psiStates) {
                
                // Get a reward model representing expected sojourn times
                std::vector<ValueType> rewardValues(transitionMatrix.getRowCount(), storm::utility::zero<ValueType>());
                for (auto const markovianState : markovianStates) {
                    rewardValues[transitionMatrix.getRowGroupIndices()[markovianState]] = storm::utility::one<ValueType>() / exitRateVector[markovianState];
                }
                storm::models::sparse::StandardRewardModel<ValueType> rewardModel(boost::none, std::move(rewardValues));
                
                return SparseMdpPrctlHelper<ValueType>::computeReachabilityRewards(env, dir, transitionMatrix, backwardTransitions, rewardModel, psiStates, false, false).values;
            }

            template<typename ValueType, typename RewardModelType>
            ValueType SparseMarkovAutomatonCslHelper::computeLraForMaximalEndComponent(Environment const& env, OptimizationDirection dir, storm::storage::SparseMatrix<ValueType> const& transitionMatrix, std::vector<ValueType> const& exitRateVector, storm::storage::BitVector const& markovianStates, RewardModelType const& rewardModel, storm::storage::MaximalEndComponent const& mec) {
                
                // If the mec only consists of a single state, we compute the LRA value directly
                if (++mec.begin() == mec.end()) {
                    uint64_t state = mec.begin()->first;
                    STORM_LOG_THROW(markovianStates.get(state), storm::exceptions::InvalidOperationException, "Markov Automaton has Zeno behavior. Computation of Long Run Average values not supported.");
                    ValueType result = rewardModel.hasStateRewards() ? rewardModel.getStateReward(state) : storm::utility::zero<ValueType>();
                    if (rewardModel.hasStateActionRewards() || rewardModel.hasTransitionRewards()) {
                        STORM_LOG_ASSERT(mec.begin()->second.size() == 1, "Markovian state has nondeterministic behavior.");
                        uint64_t choice = *mec.begin()->second.begin();
                        result += exitRateVector[state] * rewardModel.getTotalStateActionReward(state, choice, transitionMatrix, storm::utility::zero<ValueType>());
                    }
                    return result;
                }
                
                // Solve MEC with the method specified in the settings
                storm::solver::LraMethod method = storm::settings::getModule<storm::settings::modules::MinMaxEquationSolverSettings>().getLraMethod();
                if (method == storm::solver::LraMethod::LinearProgramming) {
                    return computeLraForMaximalEndComponentLP(env, dir, transitionMatrix, exitRateVector, markovianStates, rewardModel, mec);
                } else if (method == storm::solver::LraMethod::ValueIteration) {
                    return computeLraForMaximalEndComponentVI(env, dir, transitionMatrix, exitRateVector, markovianStates, rewardModel, mec);
                } else {
                    STORM_LOG_THROW(false, storm::exceptions::InvalidSettingsException, "Unsupported technique.");
                }
            }
            
            template<typename ValueType, typename RewardModelType>
            ValueType SparseMarkovAutomatonCslHelper::computeLraForMaximalEndComponentLP(Environment const& env, OptimizationDirection dir, storm::storage::SparseMatrix<ValueType> const& transitionMatrix, std::vector<ValueType> const& exitRateVector, storm::storage::BitVector const& markovianStates, RewardModelType const& rewardModel, storm::storage::MaximalEndComponent const& mec) {
                std::unique_ptr<storm::utility::solver::LpSolverFactory<ValueType>> lpSolverFactory(new storm::utility::solver::LpSolverFactory<ValueType>());
                std::unique_ptr<storm::solver::LpSolver<ValueType>> solver = lpSolverFactory->create("LRA for MEC");
                solver->setOptimizationDirection(invert(dir));
                
                // First, we need to create the variables for the problem.
                std::map<uint64_t, storm::expressions::Variable> stateToVariableMap;
                for (auto const& stateChoicesPair : mec) {
                    std::string variableName = "x" + std::to_string(stateChoicesPair.first);
                    stateToVariableMap[stateChoicesPair.first] = solver->addUnboundedContinuousVariable(variableName);
                }
                storm::expressions::Variable k = solver->addUnboundedContinuousVariable("k", storm::utility::one<ValueType>());
                solver->update();
                
                // Now we encode the problem as constraints.
                std::vector<uint64_t> const& nondeterministicChoiceIndices = transitionMatrix.getRowGroupIndices();
                for (auto const& stateChoicesPair : mec) {
                    uint64_t state = stateChoicesPair.first;
                    
                    // Now, based on the type of the state, create a suitable constraint.
                    if (markovianStates.get(state)) {
                        STORM_LOG_ASSERT(stateChoicesPair.second.size() == 1, "Markovian state " << state << " is not deterministic: It has " << stateChoicesPair.second.size() << " choices.");
                        uint64_t choice = *stateChoicesPair.second.begin();
                        
                        storm::expressions::Expression constraint = stateToVariableMap.at(state);
                        
                        for (auto element : transitionMatrix.getRow(nondeterministicChoiceIndices[state])) {
                            constraint = constraint - stateToVariableMap.at(element.getColumn()) * solver->getManager().rational((element.getValue()));
                        }
                        
                        constraint = constraint + solver->getManager().rational(storm::utility::one<ValueType>() / exitRateVector[state]) * k;
                        
                        storm::expressions::Expression rightHandSide = solver->getManager().rational(rewardModel.getTotalStateActionReward(state, choice, transitionMatrix, (ValueType) (storm::utility::one<ValueType>() / exitRateVector[state])));
                        if (dir == OptimizationDirection::Minimize) {
                            constraint = constraint <= rightHandSide;
                        } else {
                            constraint = constraint >= rightHandSide;
                        }
                        solver->addConstraint("state" + std::to_string(state), constraint);
                    } else {
                        // For probabilistic states, we want to add the constraint x_s <= sum P(s, a, s') * x_s' where a is the current action
                        // and the sum ranges over all states s'.
                        for (auto choice : stateChoicesPair.second) {
                            storm::expressions::Expression constraint = stateToVariableMap.at(state);
                            
                            for (auto element : transitionMatrix.getRow(choice)) {
                                constraint = constraint - stateToVariableMap.at(element.getColumn()) * solver->getManager().rational(element.getValue());
                            }

                            storm::expressions::Expression rightHandSide = solver->getManager().rational(rewardModel.getTotalStateActionReward(state, choice, transitionMatrix, storm::utility::zero<ValueType>()));
                            if (dir == OptimizationDirection::Minimize) {
                                constraint = constraint <= rightHandSide;
                            } else {
                                constraint = constraint >= rightHandSide;
                            }
                            solver->addConstraint("state" + std::to_string(state), constraint);
                        }
                    }
                }
                
                solver->optimize();
                return solver->getContinuousValue(k);
            }
            
            template<typename ValueType, typename RewardModelType>
            ValueType SparseMarkovAutomatonCslHelper::computeLraForMaximalEndComponentVI(Environment const& env, OptimizationDirection dir, storm::storage::SparseMatrix<ValueType> const& transitionMatrix, std::vector<ValueType> const& exitRateVector, storm::storage::BitVector const& markovianStates, RewardModelType const& rewardModel, storm::storage::MaximalEndComponent const& mec) {
                
                // Initialize data about the mec
                
                storm::storage::BitVector mecStates(transitionMatrix.getRowGroupCount(), false);
                storm::storage::BitVector mecChoices(transitionMatrix.getRowCount(), false);
                for (auto const& stateChoicesPair : mec) {
                    mecStates.set(stateChoicesPair.first);
                    for (auto const& choice : stateChoicesPair.second) {
                        mecChoices.set(choice);
                    }
                }
                storm::storage::BitVector markovianMecStates = mecStates & markovianStates;
                storm::storage::BitVector probabilisticMecStates = mecStates & ~markovianStates;
                storm::storage::BitVector probabilisticMecChoices = transitionMatrix.getRowFilter(probabilisticMecStates) & mecChoices;
                STORM_LOG_THROW(!markovianMecStates.empty(), storm::exceptions::InvalidOperationException, "Markov Automaton has Zeno behavior. Computation of Long Run Average values not supported.");
                
                // Get the uniformization rate
                
                ValueType uniformizationRate = storm::utility::vector::max_if(exitRateVector, markovianMecStates);
                // To ensure that the model is aperiodic, we need to make sure that every Markovian state gets a self loop.
                // Hence, we increase the uniformization rate a little.
                uniformizationRate += storm::utility::one<ValueType>(); // Todo: try other values such as *=1.01

                // Get the transitions of the submodel, that is
                // * a matrix aMarkovian with all (uniformized) transitions from Markovian mec states to all Markovian mec states.
                // * a matrix aMarkovianToProbabilistic with all (uniformized) transitions from Markovian mec states to all probabilistic mec states.
                // * a matrix aProbabilistic with all transitions from probabilistic mec states to other probabilistic mec states.
                // * a matrix aProbabilisticToMarkovian with all  transitions from probabilistic mec states to all Markovian mec states.
                typename storm::storage::SparseMatrix<ValueType> aMarkovian = transitionMatrix.getSubmatrix(true, markovianMecStates, markovianMecStates, true);
                typename storm::storage::SparseMatrix<ValueType> aMarkovianToProbabilistic = transitionMatrix.getSubmatrix(true, markovianMecStates, probabilisticMecStates);
                typename storm::storage::SparseMatrix<ValueType> aProbabilistic = transitionMatrix.getSubmatrix(false, probabilisticMecChoices, probabilisticMecStates);
                typename storm::storage::SparseMatrix<ValueType> aProbabilisticToMarkovian = transitionMatrix.getSubmatrix(false, probabilisticMecChoices, markovianMecStates);
                // The matrices with transitions from Markovian states need to be uniformized.
                uint64_t subState = 0;
                for (auto state : markovianMecStates) {
                    ValueType uniformizationFactor = exitRateVector[state] / uniformizationRate;
                    for (auto& entry : aMarkovianToProbabilistic.getRow(subState)) {
                        entry.setValue(entry.getValue() * uniformizationFactor);
                    }
                    for (auto& entry : aMarkovian.getRow(subState)) {
                        if (entry.getColumn() == subState) {
                            entry.setValue(storm::utility::one<ValueType>() - uniformizationFactor * (storm::utility::one<ValueType>() - entry.getValue()));
                        } else {
                            entry.setValue(entry.getValue() * uniformizationFactor);
                        }
                    }
                    ++subState;
                }

                // Compute the rewards obtained in a single uniformization step
                
                std::vector<ValueType> markovianChoiceRewards;
                markovianChoiceRewards.reserve(aMarkovian.getRowCount());
                for (auto const& state : markovianMecStates) {
                    ValueType stateRewardScalingFactor = storm::utility::one<ValueType>() / uniformizationRate;
                    ValueType actionRewardScalingFactor = exitRateVector[state] / uniformizationRate;
                    assert(transitionMatrix.getRowGroupSize(state) == 1);
                    uint64_t choice = transitionMatrix.getRowGroupIndices()[state];
                    markovianChoiceRewards.push_back(rewardModel.getTotalStateActionReward(state, choice, transitionMatrix, stateRewardScalingFactor, actionRewardScalingFactor));
                }
                
                std::vector<ValueType> probabilisticChoiceRewards;
                probabilisticChoiceRewards.reserve(aProbabilistic.getRowCount());
                for (auto const& state : probabilisticMecStates) {
                    uint64_t groupStart = transitionMatrix.getRowGroupIndices()[state];
                    uint64_t groupEnd = transitionMatrix.getRowGroupIndices()[state + 1];
                    for (uint64_t choice = probabilisticMecChoices.getNextSetIndex(groupStart); choice < groupEnd; choice = probabilisticMecChoices.getNextSetIndex(choice + 1)) {
                        probabilisticChoiceRewards.push_back(rewardModel.getTotalStateActionReward(state, choice, transitionMatrix, storm::utility::zero<ValueType>()));
                    }
                }
                
                // start the iterations
                
                ValueType precision = storm::utility::convertNumber<ValueType>(storm::settings::getModule<storm::settings::modules::GeneralSettings>().getPrecision()) / uniformizationRate;
                std::vector<ValueType> v(aMarkovian.getRowCount(), storm::utility::zero<ValueType>());
                std::vector<ValueType> w = v;
                std::vector<ValueType> x(aProbabilistic.getRowGroupCount(), storm::utility::zero<ValueType>());
                std::vector<ValueType> b = probabilisticChoiceRewards;
                
                // Check for requirements of the solver.
                // The solution is unique as we assume non-zeno MAs.
                storm::solver::GeneralMinMaxLinearEquationSolverFactory<ValueType> minMaxLinearEquationSolverFactory;
                storm::solver::MinMaxLinearEquationSolverRequirements requirements = minMaxLinearEquationSolverFactory.getRequirements(env, true, dir);
                requirements.clearLowerBounds();
                STORM_LOG_THROW(requirements.empty(), storm::exceptions::UncheckedRequirementException, "Cannot establish requirements for solver.");

                auto solver = minMaxLinearEquationSolverFactory.create(env, std::move(aProbabilistic));
                solver->setLowerBound(storm::utility::zero<ValueType>());
                solver->setHasUniqueSolution(true);
                solver->setRequirementsChecked(true);
                solver->setCachingEnabled(true);
                
                while (true) {
                    // Compute the expected total rewards for the probabilistic states
                    solver->solveEquations(env, dir, x, b);
                    
                    // now compute the values for the markovian states. We also keep track of the maximal and minimal difference between two values (for convergence checking)
                    auto vIt = v.begin();
                    uint64_t row = 0;
                    ValueType newValue = markovianChoiceRewards[row] + aMarkovianToProbabilistic.multiplyRowWithVector(row, x) + aMarkovian.multiplyRowWithVector(row, w);
                    ValueType maxDiff = newValue - *vIt;
                    ValueType minDiff = maxDiff;
                    *vIt = newValue;
                    for (++vIt, ++row; row < aMarkovian.getRowCount(); ++vIt, ++row) {
                        newValue = markovianChoiceRewards[row] + aMarkovianToProbabilistic.multiplyRowWithVector(row, x) + aMarkovian.multiplyRowWithVector(row, w);
                        ValueType diff = newValue - *vIt;
                        maxDiff = std::max(maxDiff, diff);
                        minDiff = std::min(minDiff, diff);
                        *vIt = newValue;
                    }

                    // Check for convergence
                    if (maxDiff - minDiff < precision) {
                        break;
                    }
                    
                    // update the rhs of the MinMax equation system
                    ValueType referenceValue = v.front();
                    storm::utility::vector::applyPointwise<ValueType, ValueType>(v, w, [&referenceValue] (ValueType const& v_i) -> ValueType { return v_i - referenceValue; });
                    aProbabilisticToMarkovian.multiplyWithVector(w, b);
                    storm::utility::vector::addVectors(b, probabilisticChoiceRewards, b);

                }
                return v.front() * uniformizationRate;
            
            }
            
            template std::vector<double> SparseMarkovAutomatonCslHelper::computeBoundedUntilProbabilities(Environment const& env, OptimizationDirection dir, storm::storage::SparseMatrix<double> const& transitionMatrix, std::vector<double> const& exitRateVector, storm::storage::BitVector const& markovianStates, storm::storage::BitVector const& psiStates, std::pair<double, double> const& boundsPair);
                
            template std::vector<double> SparseMarkovAutomatonCslHelper::computeUntilProbabilities(Environment const& env, OptimizationDirection dir, storm::storage::SparseMatrix<double> const& transitionMatrix, storm::storage::SparseMatrix<double> const& backwardTransitions, storm::storage::BitVector const& phiStates, storm::storage::BitVector const& psiStates, bool qualitative);
                
            template std::vector<double> SparseMarkovAutomatonCslHelper::computeReachabilityRewards(Environment const& env, OptimizationDirection dir, storm::storage::SparseMatrix<double> const& transitionMatrix, storm::storage::SparseMatrix<double> const& backwardTransitions, std::vector<double> const& exitRateVector, storm::storage::BitVector const& markovianStates, storm::models::sparse::StandardRewardModel<double> const& rewardModel, storm::storage::BitVector const& psiStates);

            template std::vector<double> SparseMarkovAutomatonCslHelper::computeLongRunAverageProbabilities(Environment const& env, OptimizationDirection dir, storm::storage::SparseMatrix<double> const& transitionMatrix, storm::storage::SparseMatrix<double> const& backwardTransitions, std::vector<double> const& exitRateVector, storm::storage::BitVector const& markovianStates, storm::storage::BitVector const& psiStates);
                
            template std::vector<double> SparseMarkovAutomatonCslHelper::computeLongRunAverageRewards(Environment const& env, OptimizationDirection dir, storm::storage::SparseMatrix<double> const& transitionMatrix, storm::storage::SparseMatrix<double> const& backwardTransitions, std::vector<double> const& exitRateVector, storm::storage::BitVector const& markovianStates, storm::models::sparse::StandardRewardModel<double> const& rewardModel);
            
            template std::vector<double> SparseMarkovAutomatonCslHelper::computeReachabilityTimes(Environment const& env, OptimizationDirection dir, storm::storage::SparseMatrix<double> const& transitionMatrix, storm::storage::SparseMatrix<double> const& backwardTransitions, std::vector<double> const& exitRateVector, storm::storage::BitVector const& markovianStates, storm::storage::BitVector const& psiStates);
                
            template void SparseMarkovAutomatonCslHelper::computeBoundedReachabilityProbabilities(Environment const& env, OptimizationDirection dir, storm::storage::SparseMatrix<double> const& transitionMatrix, std::vector<double> const& exitRates, storm::storage::BitVector const& goalStates, storm::storage::BitVector const& markovianNonGoalStates, storm::storage::BitVector const& probabilisticNonGoalStates, std::vector<double>& markovianNonGoalValues, std::vector<double>& probabilisticNonGoalValues, double delta, uint64_t numberOfSteps);
                
            template double SparseMarkovAutomatonCslHelper::computeLraForMaximalEndComponent(Environment const& env, OptimizationDirection dir, storm::storage::SparseMatrix<double> const& transitionMatrix, std::vector<double> const& exitRateVector, storm::storage::BitVector const& markovianStates, storm::models::sparse::StandardRewardModel<double> const& rewardModel, storm::storage::MaximalEndComponent const& mec);
                
            template double SparseMarkovAutomatonCslHelper::computeLraForMaximalEndComponentLP(Environment const& env, OptimizationDirection dir, storm::storage::SparseMatrix<double> const& transitionMatrix, std::vector<double> const& exitRateVector, storm::storage::BitVector const& markovianStates, storm::models::sparse::StandardRewardModel<double> const& rewardModel, storm::storage::MaximalEndComponent const& mec);
            
            template double SparseMarkovAutomatonCslHelper::computeLraForMaximalEndComponentVI(Environment const& env, OptimizationDirection dir, storm::storage::SparseMatrix<double> const& transitionMatrix, std::vector<double> const& exitRateVector, storm::storage::BitVector const& markovianStates, storm::models::sparse::StandardRewardModel<double> const& rewardModel, storm::storage::MaximalEndComponent const& mec);
            
            template std::vector<storm::RationalNumber> SparseMarkovAutomatonCslHelper::computeBoundedUntilProbabilities(Environment const& env, OptimizationDirection dir, storm::storage::SparseMatrix<storm::RationalNumber> const& transitionMatrix, std::vector<storm::RationalNumber> const& exitRateVector, storm::storage::BitVector const& markovianStates, storm::storage::BitVector const& psiStates, std::pair<double, double> const& boundsPair);
                
            template std::vector<storm::RationalNumber> SparseMarkovAutomatonCslHelper::computeUntilProbabilities(Environment const& env, OptimizationDirection dir, storm::storage::SparseMatrix<storm::RationalNumber> const& transitionMatrix, storm::storage::SparseMatrix<storm::RationalNumber> const& backwardTransitions, storm::storage::BitVector const& phiStates, storm::storage::BitVector const& psiStates, bool qualitative);
                
            template std::vector<storm::RationalNumber> SparseMarkovAutomatonCslHelper::computeReachabilityRewards(Environment const& env, OptimizationDirection dir, storm::storage::SparseMatrix<storm::RationalNumber> const& transitionMatrix, storm::storage::SparseMatrix<storm::RationalNumber> const& backwardTransitions, std::vector<storm::RationalNumber> const& exitRateVector, storm::storage::BitVector const& markovianStates, storm::models::sparse::StandardRewardModel<storm::RationalNumber> const& rewardModel, storm::storage::BitVector const& psiStates);

            template std::vector<storm::RationalNumber> SparseMarkovAutomatonCslHelper::computeLongRunAverageProbabilities(Environment const& env, OptimizationDirection dir, storm::storage::SparseMatrix<storm::RationalNumber> const& transitionMatrix, storm::storage::SparseMatrix<storm::RationalNumber> const& backwardTransitions, std::vector<storm::RationalNumber> const& exitRateVector, storm::storage::BitVector const& markovianStates, storm::storage::BitVector const& psiStates);
            
            template std::vector<storm::RationalNumber> SparseMarkovAutomatonCslHelper::computeLongRunAverageRewards(Environment const& env, OptimizationDirection dir, storm::storage::SparseMatrix<storm::RationalNumber> const& transitionMatrix, storm::storage::SparseMatrix<storm::RationalNumber> const& backwardTransitions, std::vector<storm::RationalNumber> const& exitRateVector, storm::storage::BitVector const& markovianStates, storm::models::sparse::StandardRewardModel<storm::RationalNumber> const& rewardModel);
            
            template std::vector<storm::RationalNumber> SparseMarkovAutomatonCslHelper::computeReachabilityTimes(Environment const& env, OptimizationDirection dir, storm::storage::SparseMatrix<storm::RationalNumber> const& transitionMatrix, storm::storage::SparseMatrix<storm::RationalNumber> const& backwardTransitions, std::vector<storm::RationalNumber> const& exitRateVector, storm::storage::BitVector const& markovianStates, storm::storage::BitVector const& psiStates);
                
            template void SparseMarkovAutomatonCslHelper::computeBoundedReachabilityProbabilities(Environment const& env, OptimizationDirection dir, storm::storage::SparseMatrix<storm::RationalNumber> const& transitionMatrix, std::vector<storm::RationalNumber> const& exitRates, storm::storage::BitVector const& goalStates, storm::storage::BitVector const& markovianNonGoalStates, storm::storage::BitVector const& probabilisticNonGoalStates, std::vector<storm::RationalNumber>& markovianNonGoalValues, std::vector<storm::RationalNumber>& probabilisticNonGoalValues, storm::RationalNumber delta, uint64_t numberOfSteps);
                
            template storm::RationalNumber SparseMarkovAutomatonCslHelper::computeLraForMaximalEndComponent(Environment const& env, OptimizationDirection dir, storm::storage::SparseMatrix<storm::RationalNumber> const& transitionMatrix, std::vector<storm::RationalNumber> const& exitRateVector, storm::storage::BitVector const& markovianStates, storm::models::sparse::StandardRewardModel<storm::RationalNumber> const& rewardModel, storm::storage::MaximalEndComponent const& mec);
            
            template storm::RationalNumber SparseMarkovAutomatonCslHelper::computeLraForMaximalEndComponentLP(Environment const& env, OptimizationDirection dir, storm::storage::SparseMatrix<storm::RationalNumber> const& transitionMatrix, std::vector<storm::RationalNumber> const& exitRateVector, storm::storage::BitVector const& markovianStates, storm::models::sparse::StandardRewardModel<storm::RationalNumber> const& rewardModel, storm::storage::MaximalEndComponent const& mec);
            
            template storm::RationalNumber SparseMarkovAutomatonCslHelper::computeLraForMaximalEndComponentVI(Environment const& env, OptimizationDirection dir, storm::storage::SparseMatrix<storm::RationalNumber> const& transitionMatrix, std::vector<storm::RationalNumber> const& exitRateVector, storm::storage::BitVector const& markovianStates, storm::models::sparse::StandardRewardModel<storm::RationalNumber> const& rewardModel, storm::storage::MaximalEndComponent const& mec);
                
        }
    }
}<|MERGE_RESOLUTION|>--- conflicted
+++ resolved
@@ -36,8 +36,368 @@
     namespace modelchecker {
         namespace helper {
 
-            template <typename ValueType, typename std::enable_if<storm::NumberTraits<ValueType>::SupportsExponential, int>::type>
-            void SparseMarkovAutomatonCslHelper::computeBoundedReachabilityProbabilities(Environment const& env, OptimizationDirection dir, storm::storage::SparseMatrix<ValueType> const& transitionMatrix, std::vector<ValueType> const& exitRates, storm::storage::BitVector const& goalStates, storm::storage::BitVector const& markovianNonGoalStates, storm::storage::BitVector const& probabilisticNonGoalStates, std::vector<ValueType>& markovianNonGoalValues, std::vector<ValueType>& probabilisticNonGoalValues, ValueType delta, uint64_t numberOfSteps) {
+            /*
+             * with having only a subset of the originalMatrix/vector, we need to transform indice
+             */
+            static uint64_t transformIndice(storm::storage::BitVector const& subset, uint64_t fakeId){
+                uint64_t id =0;
+                uint64_t counter =0;
+                while(counter<=fakeId){
+                    if(subset[id]){
+                        counter++;
+                    }
+                    id++;
+                }
+                return id-1;
+            }
+            
+            template<typename ValueType>
+            void calculateUnifPlusVector(Environment const& env, uint64_t k, uint64_t state, uint64_t const kind, ValueType lambda, uint64_t numberOfProbabilisticStates, std::vector<std::vector<ValueType>> const & relativeReachability, OptimizationDirection dir, std::vector<std::vector<std::vector<ValueType>>>& unifVectors, storm::storage::SparseMatrix<ValueType> const & fullTransitionMatrix, storm::storage::BitVector const& markovianStates, storm::storage::BitVector const& psiStates, std::unique_ptr<storm::solver::MinMaxLinearEquationSolver<ValueType>> const& solver, storm::utility::numerical::FoxGlynnResult<ValueType> const& poisson, bool cycleFree) {
+                
+                if (unifVectors[kind][k][state] != -1) {
+                    // Result already calculated.
+                    return;
+                }
+                
+                auto numberOfStates = fullTransitionMatrix.getRowGroupCount();
+                uint64_t N = unifVectors[kind].size() - 1;
+                auto const& rowGroupIndices = fullTransitionMatrix.getRowGroupIndices();
+                ValueType res;
+                
+                // First case, k==N, independent from kind of state.
+                if (k == N) {
+                    unifVectors[kind][k][state] = storm::utility::zero<ValueType>();
+                    return;
+                }
+                
+                // Goal state, independent from kind of state.
+                if (psiStates[state]) {
+                    if (kind == 0){
+                        // Vd
+                        res = storm::utility::zero<ValueType>();
+                        for (uint64_t i = k; i < N; ++i){
+                            if (i >= poisson.left && i <= poisson.right) {
+                                ValueType between = poisson.weights[i - poisson.left];
+                                res += between;
+                            }
+                        }
+                        unifVectors[kind][k][state] = res;
+                    } else {
+                        // WU
+                        unifVectors[kind][k][state] = storm::utility::one<ValueType>();
+                    }
+                    return;
+                }
+                
+                // Markovian non-goal state.
+                if (markovianStates[state]) {
+                    res = storm::utility::zero<ValueType>;
+                    for (auto const& element : fullTransitionMatrix.getRow(rowGroupIndices[state])) {
+                        uint64_t to = element.getColumn();
+                        if (unifVectors[kind][k+1][to] == -1) {
+                            calculateUnifPlusVector(env, k+1, to, kind, lambda, numberOfProbabilisticStates, relativeReachability, dir, unifVectors, fullTransitionMatrix, markovianStates, psiStates, solver, poisson, cycleFree);
+                        }
+                        res += element.getValue()*unifVectors[kind][k+1][to];
+                    }
+                    unifVectors[kind][k][state]=res;
+                    return;
+                }
+                
+                // Probabilistic non-goal state.
+                if (cycleFree) {
+                    // If the model is cycle free, do "slight value iteration". (What is that?)
+                    res = -1;
+                    for (uint64_t i = rowGroupIndices[state]; i < rowGroupIndices[state + 1]; ++i) {
+                        auto row = fullTransitionMatrix.getRow(i);
+                        ValueType between = 0;
+                        for (auto const& element : row) {
+                            uint64_t to = element.getColumn();
+                            
+                            // This should never happen, right? The model has no cycles, and therefore also no self-loops.
+                            if (to == state) {
+                                continue;
+                            }
+                            if (unifVectors[kind][k][to] == -1) {
+                                calculateUnifPlusVector(env, k, to, kind, lambda, numberOfProbabilisticStates, relativeReachability, dir,
+                                                        unifVectors, fullTransitionMatrix, markovianStates, psiStates,
+                                                        solver, poisson, cycleFree);
+                            }
+                            between += element.getValue() * unifVectors[kind][k][to];
+                        }
+                        if (maximize(dir)) {
+                            res = std::max(res, between);
+                        } else {
+                            if (res != -1) {
+                                res = std::min(res, between);
+                            } else {
+                                res = between;
+                            }
+                        }
+                    }
+                    unifVectors[kind][k][state] = res;
+                    return;
+                }
+                
+                //not cycle free - use solver technique, calling SVI per default
+                //solving all sub-MDP's in one iteration
+                std::vector<ValueType> b(probSize, 0), x(numberOfProbabilisticStates,0);
+                //calculate b
+                uint64_t  lineCounter=0;
+                for (int i =0; i<numberOfStates; i++) {
+                    if (markovianStates[i]) {
+                        continue;
+                    }
+                    auto rowStart = rowGroupIndices[i];
+                    auto rowEnd = rowGroupIndices[i + 1];
+                    for (auto j = rowStart; j < rowEnd; j++) {
+                        uint64_t stateCount = 0;
+                        res = 0;
+                        for (auto &element:fullTransitionMatrix.getRow(j)) {
+                            auto to = element.getColumn();
+                            if (!markovianStates[to]) {
+                                continue;
+                            }
+                            if (unifVectors[kind][k][to] == -1) {
+                                calculateUnifPlusVector(env, k, to, kind, lambda, numberOfProbabilisticStates, relativeReachability, dir, unifVectors, fullTransitionMatrix, markovianStates, psiStates, solver,  poisson, cycleFree);
+                            }
+                            res = res + relativeReachability[j][stateCount] * unifVectors[kind][k][to];
+                            stateCount++;
+                        }
+                        b[lineCounter] = res;
+                        lineCounter++;
+                    }
+                }
+                solver->solveEquations(env, dir, x, b);
+                
+                for (uint64_t i = 0; i<numberOfProbabilisticStates; ++i) {
+                    auto trueI = transformIndice(~markovianStates,i);
+                    unifVectors[kind][k][trueI]=x[i];
+                }
+                //end probabilistic states
+            }
+            
+            template <typename ValueType>
+            void calculateVu(Environment const& env, std::vector<std::vector<ValueType>> const& relativeReachability, OptimizationDirection dir,
+                                                             uint64_t k, uint64_t node, uint64_t const kind, ValueType lambda, uint64_t probSize,
+                                                             std::vector<std::vector<std::vector<ValueType>>>& unifVectors, storm::storage::SparseMatrix<ValueType> const& fullTransitionMatrix,
+                                                             storm::storage::BitVector const& markovianStates, storm::storage::BitVector const& psiStates,
+                                                             std::unique_ptr<storm::solver::MinMaxLinearEquationSolver<ValueType>> const& solver,
+                                                             storm::utility::numerical::FoxGlynnResult<ValueType> const & poisson, bool cycleFree){
+                if (unifVectors[1][k][node]!=-1){return;} //dynamic programming. avoiding multiple calculation.
+                uint64_t N = unifVectors[1].size()-1;
+
+                ValueType res =0;
+                for (uint64_t i = k ; i < N ; i++ ){
+                    if (unifVectors[2][N-1-(i-k)][node]==-1){
+                       calculateUnifPlusVector(env, N-1-(i-k),node,2,lambda,probSize,relativeReachability,dir,unifVectors,fullTransitionMatrix, markovianStates,psiStates,solver, poisson, cycleFree);
+                    }
+                    if (i>=poisson.left && i<=poisson.right){
+                        res+=poisson.weights[i-poisson.left]*unifVectors[2][N-1-(i-k)][node];
+                    }
+                }
+                unifVectors[1][k][node]=res;
+            }
+
+            template <typename ValueType>
+            void eliminateProbabilisticSelfLoops(storm::storage::SparseMatrix<ValueType>& transitionMatrix, storm::storage::BitVector const& markovianStates) {
+                auto const& rowGroupIndices = transitionMatrix.getRowGroupIndices();
+
+                for (uint64_t i = 0; i < transitionMatrix.getRowGroupCount(); ++i) {
+                    if (markovianStates[i]) {
+                        continue;
+                    }
+                    
+                    for (uint64_t j = rowGroupIndices[i]; j < rowGroupIndices[i + 1]; j++) {
+                        ValueType selfLoop = storm::utility::zero<ValueType>();
+                        for (auto const& element: transitionMatrix.getRow(j)){
+                            if (element.getColumn() == i) {
+                                selfLoop += element.getValue();
+                            }
+                        }
+
+                        if (storm::utility::isZero(selfLoop)) {
+                            continue;
+                        }
+                        
+                        for (auto& element : transitionMatrix.getRow(j)) {
+                            if (element.getColumn() != i) {
+                                if (!storm::utility::isOne(selfLoop)) {
+                                    element.setValue(element.getValue() / (storm::utility::one<ValueType>() - selfLoop));
+                                }
+                            } else {
+                                element.setValue(storm::utility::zero<ValueType>());
+                            }
+                        }
+                    }
+                }
+            }
+
+            template<typename ValueType>
+            std::vector<ValueType> computeBoundedUntilProbabilitiesUnifPlus(Environment const& env, OptimizationDirection dir, std::pair<double, double> const& boundsPair, std::vector<ValueType> const& exitRateVector, storm::storage::SparseMatrix<ValueType> const& transitionMatrix, storm::storage::BitVector const& markovianStates, storm::storage::BitVector const& psiStates) {
+                STORM_LOG_TRACE("Using UnifPlus to compute bounded until probabilities.");
+
+                // Obtain bit vectors to identify different kind of states.
+                storm::storage::BitVector allStates(markovianStates.size(), true);
+                storm::storage::BitVector probabilisticStates = ~markovianStates;
+
+                // Searching for SCCs in probabilistic fragment to decide which algorithm is applied.
+                storm::storage::StronglyConnectedComponentDecomposition<ValueType> sccDecomposition(transitionMatrix, probabilisticStates, true, false);
+                bool cycleFree = sccDecomposition.empty();
+                
+                // Vectors to store computed vectors.
+                std::vector<std::vector<std::vector<ValueType>>> unifVectors{};
+
+                // Transitions from goal states will be ignored. However, they are not allowed to be probabilistic
+                // to make sure we do not apply the MDP algorithm to them.
+                storm::storage::BitVector markovianAndGoalStates = markovianStates | psiStates;
+                probabilisticStates &= ~psiStates;
+
+                std::vector<ValueType> mutableExitRates = exitRateVector;
+                
+                // Extend the transition matrix with diagonal entries so we can change them easily during the uniformization step.
+                typename storm::storage::SparseMatrix<ValueType> fullTransitionMatrix = transitionMatrix.getSubmatrix(true, allStates, allStates, true);
+
+                // Eliminate self-loops of probabilistic states. Is this really needed for the value iteration process?
+                eliminateProbabilisticSelfLoops(fullTransitionMatrix, markovianStates);
+                typename storm::storage::SparseMatrix<ValueType> probMatrix;
+                uint64_t numberOfProbabilisticStates = probabilisticStates.getNumberOfSetBits();
+                if (numberOfProbabilisticStates > 0) {
+                    probMatrix = fullTransitionMatrix.getSubmatrix(true, probabilisticStates, probabilisticStates, true);
+                    
+                    // row count? shouldn't this be row group count?
+                    // probSize = probMatrix.getRowCount();
+                }
+
+                // Get row grouping of transition matrix.
+                auto const& rowGroupIndices = fullTransitionMatrix.getRowGroupIndices();
+
+                // (1) define/declare horizon, epsilon, kappa, N, lambda, maxNorm
+                uint64_t numberOfStates = fullTransitionMatrix.getRowGroupCount();
+                double T = boundsPair.second;
+                // TODO: make kappa a parameter.
+                ValueType kappa = storm::utility::one<ValueType>() / 10;
+                ValueType epsilon = storm::settings::getModule<storm::settings::modules::GeneralSettings>().getPrecision();
+                ValueType lambda = exitRateVector[0];
+                for (ValueType const& rate : exitRateVector) {
+                    lambda = std::max(rate, lambda);
+                }
+                uint64_t N;
+                ValueType maxNorm = storm::utility::zero<ValueType>();
+
+                // Compute the relative reachability vectors and create solver for models with SCCs.
+                std::vector<std::vector<ValueType>> relativeReachabilities(transitionMatrix.getRowCount());
+                std::unique_ptr<storm::solver::MinMaxLinearEquationSolver<ValueType>> solver;
+                if (!cycleFree) {
+                    for (uint64_t i = 0; i < numberOfStates; i++) {
+                        if (markovianStates[i]) {
+                            continue;
+                        }
+
+                        for (auto j = rowGroupIndices[i]; j < rowGroupIndices[i + 1]; ++j) {
+                            for (auto const& element: fullTransitionMatrix.getRow(j)) {
+                                if (markovianStates[element.getColumn()]) {
+                                    relativeReachabilities[j].push_back(element.getValue());
+                                }
+                            }
+                        }
+                    }
+
+                    // Create solver.
+                    storm::solver::GeneralMinMaxLinearEquationSolverFactory<ValueType> minMaxLinearEquationSolverFactory;
+                    storm::solver::MinMaxLinearEquationSolverRequirements requirements = minMaxLinearEquationSolverFactory.getRequirements(env, true, dir);
+                    requirements.clearBounds();
+                    STORM_LOG_THROW(requirements.empty(), storm::exceptions::UncheckedRequirementException, "Cannot establish requirements for solver.");
+                    
+                    if (numberOfProbabilisticStates > 0) {
+                        solver = minMaxLinearEquationSolverFactory.create(env, probMatrix);
+                        solver->setHasUniqueSolution();
+                        solver->setBounds(storm::utility::zero<ValueType>(), storm::utility::one<ValueType>());
+                        solver->setRequirementsChecked();
+                        solver->setCachingEnabled(true);
+                    }
+                }
+
+                // Loop until result is within precision bound.
+                do {
+                    maxNorm = storm::utility::zero<ValueType>();
+
+                    // (2) update parameter
+                    N = storm::utility::ceil(lambda * T * std::exp(2) - storm::utility::log(kappa * epsilon));
+
+                    // (3) uniform  - just applied to Markovian states.
+                    for (uint64_t i = 0; i < fullTransitionMatrix.getRowGroupCount(); i++) {
+                        if (!markovianStates[i] || psiStates[i]) {
+                            continue;
+                        }
+                        
+                        // As the current state is Markovian, its branching probabilities are stored within one row.
+                        uint64_t markovianRowIndex = rowGroupIndices[i];
+
+                        if (mutableExitRates[i] == lambda) {
+                            // Already uniformized.
+                            continue;
+                        }
+
+                        auto markovianRow = fullTransitionMatrix.getRow(markovianRowIndex);
+                        ValueType oldExitRate = mutableExitRates[i];
+                        ValueType newExitRate = lambda;
+                        for (auto& v : markovianRow) {
+                            if (v.getColumn() == i) {
+                                ValueType newSelfLoop = newExitRate - oldExitRate + v.getValue() * oldExitRate;
+                                ValueType newRate = newSelfLoop / newExitRate;
+                                v.setValue(newRate);
+                            } else {
+                                ValueType oldProbability = v.getValue();
+                                ValueType newProbability = oldProbability * oldExitRate / newExitRate;
+                                v.setValue(newProbability);
+                            }
+                        }
+                        mutableExitRates[i] = newExitRate;
+                    }
+
+                    // Compute poisson distribution.
+                    storm::utility::numerical::FoxGlynnResult<ValueType> foxGlynnResult = storm::utility::numerical::foxGlynn(lambda * T, epsilon * kappa / 100);
+
+                    // Scale the weights so they add up to one.
+                    for (auto& element : foxGlynnResult.weights) {
+                        element /= foxGlynnResult.totalWeight;
+                    }
+
+                    // (4) Define vectors/matrices.
+                    std::vector<ValueType> init(numberOfStates, -1);
+                    std::vector<std::vector<ValueType>> v = std::vector<std::vector<ValueType>>(N + 1, init);
+
+                    unifVectors.clear();
+                    unifVectors.push_back(v);
+                    unifVectors.push_back(v);
+                    unifVectors.push_back(v);
+
+                    // Define 0=vd, 1=vu, 2=wu.
+                    // (5) Compute vectors and maxNorm.
+                    for (uint64_t i = 0; i < numberOfStates; i++) {
+                        for (uint64_t k = N; k <= N; k--) {
+                            calculateUnifPlusVector(env, k, i, 0, lambda, numberOfProbabilisticStates, relativeReachabilities, dir, unifVectors, fullTransitionMatrix, markovianAndGoalStates, psiStates, solver, foxGlynnResult, cycleFree);
+                            calculateUnifPlusVector(env, k, i, 2, lambda, numberOfProbabilisticStates, relativeReachabilities, dir, unifVectors, fullTransitionMatrix, markovianAndGoalStates, psiStates, solver, foxGlynnResult, cycleFree);
+                            calculateVu(env, relativeReachabilities, dir, k, i, 1, lambda, numberOfProbabilisticStates, unifVectors, fullTransitionMatrix, markovianAndGoalStates, psiStates, solver, foxGlynnResult, cycleFree);
+                        }
+                    }
+
+                    // Only iterate over result vector, as the results can only get more precise.
+                    for (uint64_t i = 0; i < numberOfStates; i++){
+                        ValueType diff = storm::utility::abs(unifVectors[0][0][i] - unifVectors[1][0][i]);
+                        maxNorm = std::max(maxNorm, diff);
+                    }
+
+                    // (6) Double lambda.
+                    lambda *= 2;
+
+                } while (maxNorm > epsilon * (1 - kappa));
+
+                return unifVectors[0][0];
+            }
+
+            template <typename ValueType>
+            void computeBoundedReachabilityProbabilitiesImca(Environment const& env, OptimizationDirection dir, storm::storage::SparseMatrix<ValueType> const& transitionMatrix, std::vector<ValueType> const& exitRates, storm::storage::BitVector const& goalStates, storm::storage::BitVector const& markovianNonGoalStates, storm::storage::BitVector const& probabilisticNonGoalStates, std::vector<ValueType>& markovianNonGoalValues, std::vector<ValueType>& probabilisticNonGoalValues, ValueType delta, uint64_t numberOfSteps) {
                 
                 // Start by computing four sparse matrices:
                 // * a matrix aMarkovian with all (discretized) transitions from Markovian non-goal states to all Markovian non-goal states.
@@ -102,14 +462,14 @@
                         }
                     }
                 }
-
+                
                 // Check for requirements of the solver.
                 // The solution is unique as we assume non-zeno MAs.
                 storm::solver::GeneralMinMaxLinearEquationSolverFactory<ValueType> minMaxLinearEquationSolverFactory;
                 storm::solver::MinMaxLinearEquationSolverRequirements requirements = minMaxLinearEquationSolverFactory.getRequirements(env, true, dir);
                 requirements.clearBounds();
                 STORM_LOG_THROW(requirements.empty(), storm::exceptions::UncheckedRequirementException, "Cannot establish requirements for solver.");
-
+                
                 std::unique_ptr<storm::solver::MinMaxLinearEquationSolver<ValueType>> solver = minMaxLinearEquationSolverFactory.create(env, aProbabilistic);
                 solver->setHasUniqueSolution();
                 solver->setBounds(storm::utility::zero<ValueType>(), storm::utility::one<ValueType>());
@@ -128,10 +488,10 @@
                         // Start by (re-)computing bProbabilistic = bProbabilisticFixed + aProbabilisticToMarkovian * vMarkovian.
                         aProbabilisticToMarkovian.multiplyWithVector(markovianNonGoalValues, bProbabilistic);
                         storm::utility::vector::addVectors(bProbabilistic, bProbabilisticFixed, bProbabilistic);
-                    
+                        
                         // Now perform the inner value iteration for probabilistic states.
                         solver->solveEquations(env, dir, probabilisticNonGoalValues, bProbabilistic);
-                    
+                        
                         // (Re-)compute bMarkovian = bMarkovianFixed + aMarkovianToProbabilistic * vProbabilistic.
                         aMarkovianToProbabilistic.multiplyWithVector(probabilisticNonGoalValues, bMarkovian);
                         storm::utility::vector::addVectors(bMarkovian, bMarkovianFixed, bMarkovian);
@@ -153,401 +513,9 @@
                     solver->solveEquations(env, dir, probabilisticNonGoalValues, bProbabilistic);
                 }
             }
-             
-            template <typename ValueType, typename std::enable_if<!storm::NumberTraits<ValueType>::SupportsExponential, int>::type>
-            void SparseMarkovAutomatonCslHelper::computeBoundedReachabilityProbabilities(Environment const& env, OptimizationDirection dir, storm::storage::SparseMatrix<ValueType> const& transitionMatrix, std::vector<ValueType> const& exitRates, storm::storage::BitVector const& goalStates, storm::storage::BitVector const& markovianNonGoalStates, storm::storage::BitVector const& probabilisticNonGoalStates, std::vector<ValueType>& markovianNonGoalValues, std::vector<ValueType>& probabilisticNonGoalValues, ValueType delta, uint64_t numberOfSteps) {
-                STORM_LOG_THROW(false, storm::exceptions::InvalidOperationException, "Computing bounded reachability probabilities is unsupported for this value type.");
-            }
-
-            template <typename ValueType, typename std::enable_if<storm::NumberTraits<ValueType>::SupportsExponential, int>::type>
-<<<<<<< HEAD
-            void SparseMarkovAutomatonCslHelper::calculateVu(Environment const& env, std::vector<std::vector<ValueType>> const& relativeReachability, OptimizationDirection dir,
-                                                             uint64_t k, uint64_t node, uint64_t const kind, ValueType lambda, uint64_t probSize,
-                                                             std::vector<std::vector<std::vector<ValueType>>>& unifVectors, storm::storage::SparseMatrix<ValueType> const& fullTransitionMatrix,
-                                                             storm::storage::BitVector const& markovianStates, storm::storage::BitVector const& psiStates,
-                                                             std::unique_ptr<storm::solver::MinMaxLinearEquationSolver<ValueType>> const& solver,
-                                                             storm::utility::numerical::FoxGlynnResult<ValueType> const & poisson, bool cycleFree){
-                if (unifVectors[1][k][node]!=-1){return;} //dynamic programming. avoiding multiple calculation.
-                uint64_t N = unifVectors[1].size()-1;
-                auto const& rowGroupIndices = fullTransitionMatrix.getRowGroupIndices();
-
-                ValueType res =0;
-                for (uint64_t i = k ; i < N ; i++ ){
-                    if (unifVectors[2][N-1-(i-k)][node]==-1){
-                       calculateUnifPlusVector(env, N-1-(i-k),node,2,lambda,probSize,relativeReachability,dir,unifVectors,fullTransitionMatrix, markovianStates,psiStates,solver, poisson, cycleFree);
-                    }
-                    if (i>=poisson.left && i<=poisson.right){
-                        res+=poisson.weights[i-poisson.left]*unifVectors[2][N-1-(i-k)][node];
-                    }
-                }
-                unifVectors[1][k][node]=res;
-            }
-
-
-
-
-            template<typename ValueType, typename std::enable_if<storm::NumberTraits<ValueType>::SupportsExponential, int>::type>
-            void SparseMarkovAutomatonCslHelper::calculateUnifPlusVector(Environment const& env, uint64_t k, uint64_t node, uint64_t const kind, ValueType lambda, uint64_t probSize,
-                                                                         std::vector<std::vector<ValueType>> const &relativeReachability,
-                                                                         OptimizationDirection dir,
-                                                                         std::vector<std::vector<std::vector<ValueType>>> &unifVectors,
-                                                                         storm::storage::SparseMatrix<ValueType> const &fullTransitionMatrix,
-                                                                         storm::storage::BitVector const &markovianStates,
-                                                                         storm::storage::BitVector const &psiStates,
-                                                                         std::unique_ptr<storm::solver::MinMaxLinearEquationSolver<ValueType>> const &solver,
-                                                                         storm::utility::numerical::FoxGlynnResult<ValueType> const & poisson, bool cycleFree) {
-
-
-                if (unifVectors[kind][k][node]!=-1){
-                    return; //already calculated
-                }
-
-                auto numberOfStates=fullTransitionMatrix.getRowGroupCount();
-                auto numberOfProbStates = numberOfStates - markovianStates.getNumberOfSetBits();
-                uint64_t N = unifVectors[kind].size()-1;
-                auto const& rowGroupIndices = fullTransitionMatrix.getRowGroupIndices();
-                ValueType res;
-
-                // First Case, k==N, independent from kind of state
-                if (k==N){
-                    unifVectors[kind][k][node]=0;
-                    return;
-                }
-
-                //goal state, independent from kind of state
-                if (psiStates[node]){
-                    if (kind==0){
-                        // Vd
-                        res = storm::utility::zero<ValueType>();
-                        for (uint64_t i = k ; i<N ; i++){
-                            if (i>=poisson.left && i<=poisson.right){
-                                ValueType between = poisson.weights[i-poisson.left];
-                                res+=between;
-                            }
-                        }
-                        unifVectors[kind][k][node]=res;
-                    } else {
-                        // WU
-                        unifVectors[kind][k][node]=1;
-                    }
-                    return;
-                }
-
-                //markovian non-goal State
-                if (markovianStates[node]){
-                    res = 0;
-                    auto line = fullTransitionMatrix.getRow(rowGroupIndices[node]);
-                    for (auto &element : line){
-                        uint64_t to = element.getColumn();
-                        if (unifVectors[kind][k+1][to]==-1){
-                            calculateUnifPlusVector(env, k+1,to,kind,lambda,probSize,relativeReachability,dir,unifVectors,fullTransitionMatrix,markovianStates,psiStates,solver,  poisson, cycleFree);
-                        }
-                        res+=element.getValue()*unifVectors[kind][k+1][to];
-                    }
-                    unifVectors[kind][k][node]=res;
-                    return;
-                }
-
-                //probabilistic non-goal State
-                if (cycleFree) {
-                    //cycle free -- slight ValueIteration
-                    res = -1;
-                    uint64_t rowStart = rowGroupIndices[node];
-                    uint64_t rowEnd = rowGroupIndices[node + 1];
-                    for (uint64_t i = rowStart; i < rowEnd; i++) {
-                        auto line = fullTransitionMatrix.getRow(i);
-                        ValueType between = 0;
-                        for (auto &element: line) {
-                            uint64_t to = element.getColumn();
-                            if (to == node) {
-                                continue;
-                            }
-                            if (unifVectors[kind][k][to] == -1) {
-                                calculateUnifPlusVector(env, k, to, kind, lambda, probSize, relativeReachability, dir,
-                                                        unifVectors, fullTransitionMatrix, markovianStates, psiStates,
-                                                        solver, poisson, cycleFree);
-                            }
-                            between += element.getValue() * unifVectors[kind][k][to];
-                        }
-                        if (maximize(dir)) {
-                            res = std::max(res, between);
-                        } else {
-                            if (res != -1) {
-                                res = std::min(res, between);
-                            } else {
-                                res = between;
-                            }
-                        }
-                    }
-                    unifVectors[kind][k][node] = res;
-                    return;
-                }
-
-                //not cycle free - use solver technique, calling SVI per default
-                //solving all sub-MDP's in one iteration
-                std::vector<ValueType> b(probSize, 0), x(numberOfProbStates,0);
-                //calculate b
-                uint64_t  lineCounter=0;
-                for (int i =0; i<numberOfStates; i++) {
-                    if (markovianStates[i]) {
-                        continue;
-                    }
-                    auto rowStart = rowGroupIndices[i];
-                    auto rowEnd = rowGroupIndices[i + 1];
-                    for (auto j = rowStart; j < rowEnd; j++) {
-                        uint64_t stateCount = 0;
-                        res = 0;
-                        for (auto &element:fullTransitionMatrix.getRow(j)) {
-                            auto to = element.getColumn();
-                            if (!markovianStates[to]) {
-                                continue;
-                            }
-                            if (unifVectors[kind][k][to] == -1) {
-                                calculateUnifPlusVector(env, k, to, kind, lambda, probSize, relativeReachability, dir,
-                                                        unifVectors, fullTransitionMatrix, markovianStates,
-                                                        psiStates, solver,  poisson, cycleFree);
-                            }
-                            res = res + relativeReachability[j][stateCount] * unifVectors[kind][k][to];
-                            stateCount++;
-                        }
-                        b[lineCounter] = res;
-                        lineCounter++;
-                    }
-                }
-                solver->solveEquations(env, dir, x, b);
-
-                for (uint64_t i =0 ; i<numberOfProbStates; i++){
-                    auto trueI = transformIndice(~markovianStates,i);
-                    unifVectors[kind][k][trueI]=x[i];
-                }
-                 //end probabilistic states
-            }
-
-            template <typename ValueType, typename std::enable_if<storm::NumberTraits<ValueType>::SupportsExponential, int>::type>
-            void SparseMarkovAutomatonCslHelper::deleteProbDiagonals(storm::storage::SparseMatrix<ValueType>& transitionMatrix, storm::storage::BitVector const& markovianStates){
-                auto const&  rowGroupIndices = transitionMatrix.getRowGroupIndices();
-
-                for (uint64_t i =0; i<transitionMatrix.getRowGroupCount(); i++) {
-                    if (markovianStates[i]) {
-                        continue;
-                    }
-                    auto from = rowGroupIndices[i];
-                    auto to = rowGroupIndices[i + 1];
-                    for (uint64_t j = from; j < to; j++) {
-                        ValueType selfLoop = 0;
-                        for (auto& element: transitionMatrix.getRow(j)){
-                            if (element.getColumn()==i){
-                                selfLoop = element.getValue();
-                            }
-                        }
-
-                        if (selfLoop==0){
-                            continue;
-                        }
-                        for (auto& element : transitionMatrix.getRow(j)){
-                            if (element.getColumn()!=i ){
-                                if (selfLoop!=1){
-                                    element.setValue(element.getValue()/(1-selfLoop));
-                                }
-                            } else {
-                                element.setValue(0);
-                            }
-                        }
-                    }
-                }
-            }
-
-            template<typename ValueType, typename std::enable_if<storm::NumberTraits<ValueType>::SupportsExponential, int>::type>
-            std::vector<ValueType> SparseMarkovAutomatonCslHelper::unifPlus(Environment const& env, OptimizationDirection dir,
-                                                                            std::pair<double, double> const &boundsPair,
-                                                                            std::vector<ValueType> const &exitRateVector,
-                                                                            storm::storage::SparseMatrix<ValueType> const &transitionMatrix,
-                                                                            storm::storage::BitVector const &markovStates,
-                                                                            storm::storage::BitVector const &psiStates,
-                                                                            storm::solver::MinMaxLinearEquationSolverFactory<ValueType> const &minMaxLinearEquationSolverFactory) {
-                STORM_LOG_TRACE("Using UnifPlus to compute bounded until probabilities.");
-=======
-            std::vector<ValueType> SparseMarkovAutomatonCslHelper::computeBoundedUntilProbabilities(Environment const& env, OptimizationDirection dir, storm::storage::SparseMatrix<ValueType> const& transitionMatrix, std::vector<ValueType> const& exitRateVector, storm::storage::BitVector const& markovianStates, storm::storage::BitVector const& psiStates, std::pair<double, double> const& boundsPair) {
->>>>>>> 7150354b
-
-                //bitvectors to identify different kind of states
-                storm::storage::BitVector markovianStates = markovStates;
-                storm::storage::BitVector allStates(markovianStates.size(), true);
-                storm::storage::BitVector probabilisticStates = ~markovianStates;
-
-                //searching for SCC on Underlying MDP to decide which algorhitm is applied
-                storm::storage::StronglyConnectedComponentDecomposition<double> sccList(transitionMatrix, probabilisticStates, true, false);
-                bool cycleFree = sccList.size() == 0;
-                //vectors to save calculation
-                std::vector<std::vector<std::vector<ValueType>>> unifVectors{};
-
-
-                //transitions from goalStates will be ignored. still: they are not allowed to be probabilistic!
-                // to make sure we apply our formula and NOT the MDP algorithm
-                for (uint64_t i = 0; i < psiStates.size(); i++) {
-                    if (psiStates[i]) {
-                        markovianStates.set(i, true);
-                        probabilisticStates.set(i, false);
-                    }
-                }
-
-                //transition matrix with extended with diagonal entries. Therefore, the values can be changed during uniformisation
-                // exitRateVector with changeable exit Rates
-                std::vector<ValueType> exitRate{exitRateVector};
-                typename storm::storage::SparseMatrix<ValueType> fullTransitionMatrix = transitionMatrix.getSubmatrix(
-                        true, allStates, allStates, true);
-
-
-                // delete diagonals - needed for VI, not vor SVI
-                deleteProbDiagonals(fullTransitionMatrix, markovianStates);
-                typename storm::storage::SparseMatrix<ValueType> probMatrix{};
-                uint64_t probSize = 0;
-                if (probabilisticStates.getNumberOfSetBits() != 0) { //work around in case there are no prob states
-                    probMatrix = fullTransitionMatrix.getSubmatrix(true, probabilisticStates, probabilisticStates,
-                                                                   true);
-                    probSize = probMatrix.getRowCount();
-                }
-
-                // indices for transition martrix
-                auto &rowGroupIndices = fullTransitionMatrix.getRowGroupIndices();
-
-
-
-                //(1) define/declare horizon, epsilon, kappa , N, lambda, maxNorm
-                uint64_t numberOfStates = fullTransitionMatrix.getRowGroupCount();
-                double T = boundsPair.second;
-                ValueType kappa = storm::utility::one<ValueType>() / 10; // would be better as option-parameter
-                ValueType epsilon = storm::settings::getModule<storm::settings::modules::GeneralSettings>().getPrecision();
-                ValueType lambda = exitRate[0];
-                for (ValueType act: exitRate) {
-                    lambda = std::max(act, lambda);
-                }
-                uint64_t N;
-                ValueType maxNorm = storm::utility::zero<ValueType>();
-
-                //calculate relative ReachabilityVectors and create solver - just needed for cycles
-                std::vector<ValueType> in{};
-                std::vector<std::vector<ValueType>> relReachability(transitionMatrix.getRowCount(), in);
-                std::unique_ptr<storm::solver::MinMaxLinearEquationSolver<ValueType>> solver;
-
-                if (!cycleFree) {
-                    //calculate relative reachability
-                    for (uint64_t i = 0; i < numberOfStates; i++) {
-                        if (markovianStates[i]) {
-                            continue;
-                        }
-                        auto from = rowGroupIndices[i];
-                        auto to = rowGroupIndices[i + 1];
-                        for (auto j = from; j < to; j++) {
-                            for (auto &element: fullTransitionMatrix.getRow(j)) {
-                                if (markovianStates[element.getColumn()]) {
-                                    relReachability[j].push_back(element.getValue());
-                                }
-                            }
-                        }
-                    }
-
-                    //create equitation solver
-                    storm::solver::MinMaxLinearEquationSolverRequirements requirements = minMaxLinearEquationSolverFactory.getRequirements(
-                            env, true, dir);
-
-                    requirements.clearBounds();
-                    STORM_LOG_THROW(requirements.empty(), storm::exceptions::UncheckedRequirementException,
-                                    "Cannot establish requirements for solver.");
-                    if (probSize != 0) {
-                        solver = minMaxLinearEquationSolverFactory.create(env, probMatrix);
-                        solver->setHasUniqueSolution();
-                        solver->setBounds(storm::utility::zero<ValueType>(), storm::utility::one<ValueType>());
-                        solver->setRequirementsChecked();
-                        solver->setCachingEnabled(true);
-                    }
-                }
-
-                // while not close enough to precision:
-                do {
-                    maxNorm = storm::utility::zero<ValueType>();
-
-                    // (2) update parameter
-                    N = ceil(lambda * T * exp(2) - log(kappa * epsilon));
-
-                    // (3) uniform  - just applied to markovian states
-                    for (uint64_t i = 0; i < fullTransitionMatrix.getRowGroupCount(); i++) {
-                        if (!markovianStates[i] || psiStates[i]) {
-                            continue;
-                        }
-                        uint64_t from = rowGroupIndices[i]; //markovian state -> no Nondeterminism -> only one row
-
-                        if (exitRate[i] == lambda) {
-                            continue; //already unified
-                        }
-
-                        auto line = fullTransitionMatrix.getRow(from);
-                        ValueType exitOld = exitRate[i];
-                        ValueType exitNew = lambda;
-                        for (auto &v : line) {
-                            if (v.getColumn() == i) { //diagonal element
-                                ValueType newSelfLoop = exitNew - exitOld + v.getValue()*exitOld;
-                                ValueType newRate = newSelfLoop / exitNew;
-                                v.setValue(newRate);
-                            } else { //modify probability
-                                ValueType propOld = v.getValue();
-                                ValueType propNew = propOld * exitOld / exitNew;
-                                v.setValue(propNew);
-                            }
-                        }
-                        exitRate[i] = exitNew;
-                    }
-
-                    // calculate poisson distribution
-
-                    storm::utility::numerical::FoxGlynnResult<ValueType> foxGlynnResult = storm::utility::numerical::foxGlynn(lambda*T, epsilon*kappa/100);
-
-                    // Scale the weights so they add up to one.
-                    for (auto& element : foxGlynnResult.weights) {
-                        element /= foxGlynnResult.totalWeight;
-                    }
-
-                    // (4) define vectors/matrices
-                    std::vector<ValueType> init(numberOfStates, -1);
-                    std::vector<std::vector<ValueType>> v = std::vector<std::vector<ValueType>>(N + 1, init);
-
-                    unifVectors.clear();
-                    unifVectors.push_back(v);
-                    unifVectors.push_back(v);
-                    unifVectors.push_back(v);
-
-                    //define 0=vd 1=vu 2=wu
-                    // (5) calculate vectors and maxNorm
-                    for (uint64_t i = 0; i < numberOfStates; i++) {
-                        for (uint64_t k = N; k <= N; k--) {
-                            calculateUnifPlusVector(env, k, i, 0, lambda, probSize, relReachability, dir, unifVectors,
-                                                    fullTransitionMatrix, markovianStates, psiStates, solver,
-                                                    foxGlynnResult, cycleFree);
-                            calculateUnifPlusVector(env, k, i, 2, lambda, probSize, relReachability, dir, unifVectors,
-                                                    fullTransitionMatrix, markovianStates, psiStates, solver,
-                                                    foxGlynnResult, cycleFree);
-                            calculateVu(env, relReachability, dir, k, i, 1, lambda, probSize, unifVectors,
-                                        fullTransitionMatrix, markovianStates, psiStates, solver,
-                                        foxGlynnResult, cycleFree);
-                        }
-                    }
-
-                    //only iterate over result vector, as the results can only get more precise
-                    for (uint64_t i = 0; i < numberOfStates; i++){
-                        ValueType diff = std::abs(unifVectors[0][0][i]-unifVectors[1][0][i]);
-                         maxNorm = std::max(maxNorm, diff);
-                    }
-
-                    // (6) double lambda
-                    lambda = 2 * lambda;
-
-                } while (maxNorm > epsilon*(1 - kappa));
-
-                return unifVectors[0][0];
-            }
-
-            template <typename ValueType, typename std::enable_if<storm::NumberTraits<ValueType>::SupportsExponential, int>::type>
-            std::vector<ValueType> SparseMarkovAutomatonCslHelper::computeBoundedUntilProbabilitiesImca(Environment const& env, OptimizationDirection dir, storm::storage::SparseMatrix<ValueType> const& transitionMatrix, std::vector<ValueType> const& exitRateVector, storm::storage::BitVector const& markovianStates, storm::storage::BitVector const& psiStates, std::pair<double, double> const& boundsPair, storm::solver::MinMaxLinearEquationSolverFactory<ValueType> const& minMaxLinearEquationSolverFactory) {
+            
+            template <typename ValueType>
+            std::vector<ValueType> computeBoundedUntilProbabilitiesImca(Environment const& env, OptimizationDirection dir, storm::storage::SparseMatrix<ValueType> const& transitionMatrix, std::vector<ValueType> const& exitRateVector, storm::storage::BitVector const& markovianStates, storm::storage::BitVector const& psiStates, std::pair<double, double> const& boundsPair) {
                 STORM_LOG_TRACE("Using IMCA's technique to compute bounded until probabilities.");
                 
                 uint64_t numberOfStates = transitionMatrix.getRowGroupCount();
@@ -575,7 +543,7 @@
                 std::vector<ValueType> vProbabilistic(probabilisticNonGoalStates.getNumberOfSetBits());
                 std::vector<ValueType> vMarkovian(markovianNonGoalStates.getNumberOfSetBits());
                 
-                computeBoundedReachabilityProbabilities(env, dir, transitionMatrix, exitRateVector, psiStates, markovianNonGoalStates, probabilisticNonGoalStates, vMarkovian, vProbabilistic, delta, numberOfSteps);
+                computeBoundedReachabilityProbabilitiesImca(env, dir, transitionMatrix, exitRateVector, psiStates, markovianNonGoalStates, probabilisticNonGoalStates, vMarkovian, vProbabilistic, delta, numberOfSteps);
                 
                 // (4) If the lower bound of interval was non-zero, we need to take the current values as the starting values for a subsequent value iteration.
                 if (lowerBound != storm::utility::zero<ValueType>()) {
@@ -593,7 +561,7 @@
                     STORM_LOG_INFO("Performing " << numberOfSteps << " iterations (delta=" << delta << ") for interval [0, " << lowerBound << "]." << std::endl);
                     
                     // Compute the bounded reachability for interval [0, b-a].
-                    computeBoundedReachabilityProbabilities(env, dir, transitionMatrix, exitRateVector, storm::storage::BitVector(numberOfStates), markovianStates, ~markovianStates, vAllMarkovian, vAllProbabilistic, delta, numberOfSteps);
+                    computeBoundedReachabilityProbabilitiesImca(env, dir, transitionMatrix, exitRateVector, storm::storage::BitVector(numberOfStates), markovianStates, ~markovianStates, vAllMarkovian, vAllProbabilistic, delta, numberOfSteps);
                     
                     // Create the result vector out of vAllProbabilistic and vAllMarkovian and return it.
                     std::vector<ValueType> result(numberOfStates, storm::utility::zero<ValueType>());
@@ -612,15 +580,15 @@
             }
             
             template <typename ValueType, typename std::enable_if<storm::NumberTraits<ValueType>::SupportsExponential, int>::type>
-            std::vector<ValueType> SparseMarkovAutomatonCslHelper::computeBoundedUntilProbabilities(Environment const& env, OptimizationDirection dir, storm::storage::SparseMatrix<ValueType> const& transitionMatrix, std::vector<ValueType> const& exitRateVector, storm::storage::BitVector const& markovianStates, storm::storage::BitVector const& psiStates, std::pair<double, double> const& boundsPair, storm::solver::MinMaxLinearEquationSolverFactory<ValueType> const& minMaxLinearEquationSolverFactory) {
+            std::vector<ValueType> SparseMarkovAutomatonCslHelper::computeBoundedUntilProbabilities(Environment const& env, OptimizationDirection dir, storm::storage::SparseMatrix<ValueType> const& transitionMatrix, std::vector<ValueType> const& exitRateVector, storm::storage::BitVector const& markovianStates, storm::storage::BitVector const& psiStates, std::pair<double, double> const& boundsPair) {
                 
                 auto const& markovAutomatonSettings = storm::settings::getModule<storm::settings::modules::MarkovAutomatonSettings>();
                 if (markovAutomatonSettings.getTechnique() == storm::settings::modules::MarkovAutomatonSettings::BoundedReachabilityTechnique::Imca) {
-                    return computeBoundedUntilProbabilitiesImca(env, dir, transitionMatrix, exitRateVector, markovianStates, psiStates, boundsPair, minMaxLinearEquationSolverFactory);
+                    return computeBoundedUntilProbabilitiesImca(env, dir, transitionMatrix, exitRateVector, markovianStates, psiStates, boundsPair);
                 } else {
                     STORM_LOG_ASSERT(markovAutomatonSettings.getTechnique() == storm::settings::modules::MarkovAutomatonSettings::BoundedReachabilityTechnique::UnifPlus, "Unknown solution technique.");
                     
-                    return unifPlus(env, dir, boundsPair, exitRateVector, transitionMatrix, markovianStates, psiStates, minMaxLinearEquationSolverFactory);
+                    return computeBoundedUntilProbabilitiesUnifPlus(env, dir, boundsPair, exitRateVector, transitionMatrix, markovianStates, psiStates);
                 }
             }
               
@@ -629,7 +597,6 @@
                 STORM_LOG_THROW(false, storm::exceptions::InvalidOperationException, "Computing bounded until probabilities is unsupported for this value type.");
             }
 
-           
             template<typename ValueType>
             std::vector<ValueType> SparseMarkovAutomatonCslHelper::computeUntilProbabilities(Environment const& env, OptimizationDirection dir, storm::storage::SparseMatrix<ValueType> const& transitionMatrix, storm::storage::SparseMatrix<ValueType> const& backwardTransitions, storm::storage::BitVector const& phiStates, storm::storage::BitVector const& psiStates, bool qualitative) {
                 return std::move(storm::modelchecker::helper::SparseMdpPrctlHelper<ValueType>::computeUntilProbabilities(env, dir, transitionMatrix, backwardTransitions, phiStates, psiStates, qualitative, false).values);
@@ -1077,9 +1044,7 @@
             template std::vector<double> SparseMarkovAutomatonCslHelper::computeLongRunAverageRewards(Environment const& env, OptimizationDirection dir, storm::storage::SparseMatrix<double> const& transitionMatrix, storm::storage::SparseMatrix<double> const& backwardTransitions, std::vector<double> const& exitRateVector, storm::storage::BitVector const& markovianStates, storm::models::sparse::StandardRewardModel<double> const& rewardModel);
             
             template std::vector<double> SparseMarkovAutomatonCslHelper::computeReachabilityTimes(Environment const& env, OptimizationDirection dir, storm::storage::SparseMatrix<double> const& transitionMatrix, storm::storage::SparseMatrix<double> const& backwardTransitions, std::vector<double> const& exitRateVector, storm::storage::BitVector const& markovianStates, storm::storage::BitVector const& psiStates);
-                
-            template void SparseMarkovAutomatonCslHelper::computeBoundedReachabilityProbabilities(Environment const& env, OptimizationDirection dir, storm::storage::SparseMatrix<double> const& transitionMatrix, std::vector<double> const& exitRates, storm::storage::BitVector const& goalStates, storm::storage::BitVector const& markovianNonGoalStates, storm::storage::BitVector const& probabilisticNonGoalStates, std::vector<double>& markovianNonGoalValues, std::vector<double>& probabilisticNonGoalValues, double delta, uint64_t numberOfSteps);
-                
+            
             template double SparseMarkovAutomatonCslHelper::computeLraForMaximalEndComponent(Environment const& env, OptimizationDirection dir, storm::storage::SparseMatrix<double> const& transitionMatrix, std::vector<double> const& exitRateVector, storm::storage::BitVector const& markovianStates, storm::models::sparse::StandardRewardModel<double> const& rewardModel, storm::storage::MaximalEndComponent const& mec);
                 
             template double SparseMarkovAutomatonCslHelper::computeLraForMaximalEndComponentLP(Environment const& env, OptimizationDirection dir, storm::storage::SparseMatrix<double> const& transitionMatrix, std::vector<double> const& exitRateVector, storm::storage::BitVector const& markovianStates, storm::models::sparse::StandardRewardModel<double> const& rewardModel, storm::storage::MaximalEndComponent const& mec);
@@ -1097,8 +1062,6 @@
             template std::vector<storm::RationalNumber> SparseMarkovAutomatonCslHelper::computeLongRunAverageRewards(Environment const& env, OptimizationDirection dir, storm::storage::SparseMatrix<storm::RationalNumber> const& transitionMatrix, storm::storage::SparseMatrix<storm::RationalNumber> const& backwardTransitions, std::vector<storm::RationalNumber> const& exitRateVector, storm::storage::BitVector const& markovianStates, storm::models::sparse::StandardRewardModel<storm::RationalNumber> const& rewardModel);
             
             template std::vector<storm::RationalNumber> SparseMarkovAutomatonCslHelper::computeReachabilityTimes(Environment const& env, OptimizationDirection dir, storm::storage::SparseMatrix<storm::RationalNumber> const& transitionMatrix, storm::storage::SparseMatrix<storm::RationalNumber> const& backwardTransitions, std::vector<storm::RationalNumber> const& exitRateVector, storm::storage::BitVector const& markovianStates, storm::storage::BitVector const& psiStates);
-                
-            template void SparseMarkovAutomatonCslHelper::computeBoundedReachabilityProbabilities(Environment const& env, OptimizationDirection dir, storm::storage::SparseMatrix<storm::RationalNumber> const& transitionMatrix, std::vector<storm::RationalNumber> const& exitRates, storm::storage::BitVector const& goalStates, storm::storage::BitVector const& markovianNonGoalStates, storm::storage::BitVector const& probabilisticNonGoalStates, std::vector<storm::RationalNumber>& markovianNonGoalValues, std::vector<storm::RationalNumber>& probabilisticNonGoalValues, storm::RationalNumber delta, uint64_t numberOfSteps);
                 
             template storm::RationalNumber SparseMarkovAutomatonCslHelper::computeLraForMaximalEndComponent(Environment const& env, OptimizationDirection dir, storm::storage::SparseMatrix<storm::RationalNumber> const& transitionMatrix, std::vector<storm::RationalNumber> const& exitRateVector, storm::storage::BitVector const& markovianStates, storm::models::sparse::StandardRewardModel<storm::RationalNumber> const& rewardModel, storm::storage::MaximalEndComponent const& mec);
             
