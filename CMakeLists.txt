cmake_minimum_required (VERSION 2.8.6)
cmake_policy(VERSION 3.2)
# Set project name
project (storm CXX C)

# Add base folder for better inclusion paths
include_directories("${PROJECT_SOURCE_DIR}")
include_directories("${PROJECT_SOURCE_DIR}/src")


# Add the resources/cmake folder to Module Search Path for FindTBB.cmake
set(CMAKE_MODULE_PATH ${CMAKE_MODULE_PATH} "${PROJECT_SOURCE_DIR}/resources/cmake/find_modules" "${PROJECT_SOURCE_DIR}/resources/cmake/macros")

include(ExternalProject)


include(RegisterSourceGroup)
#############################################################
##
##	CMake options of StoRM
##
#############################################################
option(STORM_DEVELOPER "Sets whether the development mode is used" OFF)
option(STORM_USE_POPCNT "Sets whether the popcnt instruction is going to be used." ON)
MARK_AS_ADVANCED(STORM_USE_POPCNT)
option(USE_BOOST_STATIC_LIBRARIES "Sets whether the Boost libraries should be linked statically." ON)
option(STORM_USE_INTELTBB "Sets whether the Intel TBB libraries should be used." OFF)
option(STORM_USE_GUROBI "Sets whether Gurobi should be used." OFF)
option(STORM_USE_COTIRE "Sets whether Cotire should be used (for building precompiled headers)." OFF)
option(LINK_LIBCXXABI "Sets whether libc++abi should be linked." OFF)
option(USE_LIBCXX "Sets whether the standard library is libc++." OFF)
option(USE_CARL "Sets whether carl should be included." ON)
option(USE_XERCES "Sets whether xerces should be used." OFF)
option(FORCE_COLOR "Force color output" OFF)
mark_as_advanced(FORCE_COLOR)
option(STORM_PYTHON "Builds the API for Python" OFF)
option(STORM_COMPILE_WITH_CCACHE "Compile using CCache [if found]" ON)
mark_as_advanced(STORM_COMPILE_WITH_CCACHE)
option(STORM_LOG_DISABLE_DEBUG "Disable log and trace message support" OFF)
set(BOOST_ROOT "" CACHE STRING "A hint to the root directory of Boost (optional).")
set(GUROBI_ROOT "" CACHE STRING "A hint to the root directory of Gurobi (optional).")
set(Z3_ROOT "" CACHE STRING "A hint to the root directory of Z3 (optional).")
set(CUDA_ROOT "" CACHE STRING "The hint to the root directory of CUDA (optional).")
set(MSAT_ROOT "" CACHE STRING "The hint to the root directory of MathSAT (optional).")
set(ADDITIONAL_INCLUDE_DIRS "" CACHE STRING "Additional directories added to the include directories.")
set(ADDITIONAL_LINK_DIRS "" CACHE STRING "Additional directories added to the link directories.")

<<<<<<< HEAD
=======

# Set some CMAKE Variables as advanced
mark_as_advanced(CMAKE_OSX_ARCHITECTURES)
mark_as_advanced(CMAKE_OSX_SYSROOT)
mark_as_advanced(CMAKE_OSX_DEPLOYMENT_TARGET)

>>>>>>> cb97da88
# If the STORM_DEVELOPER option was turned on, we will target a debug version.
if (STORM_DEVELOPER)
    message(STATUS "StoRM - Using development mode")
    set(CMAKE_BUILD_TYPE "DEBUG" CACHE STRING "Set the build type" FORCE)
    set(CMAKE_CXX_FLAGS "${CMAKE_CXX_FLAGS} -DSTORM_DEV")
endif()
message(STATUS "StoRM - Building ${CMAKE_BUILD_TYPE} version.")

if(STORM_COMPILE_WITH_CCACHE)
	find_program(CCACHE_FOUND ccache)
	mark_as_advanced(CCACHE_FOUND)
	if(CCACHE_FOUND)
		message(STATUS "StoRM - Using ccache")
		set_property(GLOBAL PROPERTY RULE_LAUNCH_COMPILE ccache)
		set_property(GLOBAL PROPERTY RULE_LAUNCH_LINK ccache)
	else()
		message(STATUS "Could not find ccache")
	endif()
endif()

# Base path for test files
set(STORM_CPP_TESTS_BASE_PATH "${PROJECT_SOURCE_DIR}/test")

set(STORMPY_OUTPUT_DIR "${PROJECT_BINARY_DIR}/stormpy")
set(STORMPY_SOURCE_DIR "${PROJECT_SOURCE_DIR}/stormpy")

# Auto-detect operating system.
set(MACOSX 0)
set(LINUX 0)
if(${CMAKE_SYSTEM_NAME} MATCHES "Darwin")
	# Mac OS
	set(OPERATING_SYSTEM "Mac OS")
        set(MACOSX 1)
elseif(${CMAKE_SYSTEM_NAME} MATCHES "Linux")
    # Linux
	set(OPERATING_SYSTEM "Linux")
        set(LINUX 1)
elseif(WIN32)
    # Assuming Windows.
    set(OPERATING_SYSTEM "Windows")
else()
    message(WARNING "We are unsure about your operating system.")
    set(OPERATING_SYSTEM "Linux")
    set(LINUX 1)
ENDIF()
message(STATUS "Operating system: ${OPERATING_SYSTEM}")


set(DYNAMIC_EXT ".so")
set(STATIC_EXT ".a")
if(MACOSX)
	set(DYNAMIC_EXT ".dylib")
	set(STATIC_EXT ".a")
elseif (WIN32)
	set(DYNAMIC_EXT ".dll")
	set(STATIC_EXT ".lib")
endif()
message(STATUS "Assuming extension for shared libraries: ${DYNAMIC_EXT}")
message(STATUS "Assuming extension for static libraries: ${STATIC_EXT}")


#############################################################
##
##	Compiler specific settings and definitions
##
#############################################################
# Path to the no-strict-aliasing target
set(CONVERSIONHELPER_TARGET "${PROJECT_SOURCE_DIR}/src/utility/ConversionHelper.cpp")

if(CMAKE_COMPILER_IS_GNUCC)
    set(STORM_COMPILED_BY "GCC")
    # Set standard flags for GCC
    set(CMAKE_CXX_FLAGS_RELEASE "${CMAKE_CXX_FLAGS_RELEASE} -funroll-loops")
    set(CMAKE_C_FLAGS_RELEASE "${CMAKE_C_FLAGS_RELEASE} -funroll-loops")

	# TODO: remove forcing the old version of optional as soon as the related Spirit bug is fixed:
	# https://svn.boost.org/trac/boost/ticket/12349
	# Fix thanks to: https://github.com/freeorion/freeorion/issues/777
    add_definitions(-DBOOST_RESULT_OF_USE_DECLTYPE -DBOOST_OPTIONAL_CONFIG_USE_OLD_IMPLEMENTATION_OF_OPTIONAL)

    set(CMAKE_CXX_FLAGS "${CMAKE_CXX_FLAGS} -std=c++14 -Wall -pedantic -Wno-deprecated-declarations -Wno-unused-local-typedefs -Wno-unknown-pragmas")
    set(CMAKE_C_FLAGS "${CMAKE_C_FLAGS} -Wall -pedantic -Wno-deprecated-declarations")
	if (CMAKE_CXX_COMPILER_VERSION VERSION_LESS 5.0)
		message(FATAL_ERROR "GCC version must be at least 5.0!")
	endif()
    # Turn on popcnt instruction if desired (yes by default)
    if (STORM_USE_POPCNT)
        set (CMAKE_CXX_FLAGS "${CMAKE_CXX_FLAGS} -mpopcnt")
    endif(STORM_USE_POPCNT)

	# Set the no-strict-aliasing target for GCC
	set_source_files_properties(${CONVERSIONHELPER_TARGET} PROPERTIES COMPILE_FLAGS " -fno-strict-aliasing")
elseif(MSVC)
    set(STORM_COMPILED_BY "MSVC")
	# required for GMM to compile, ugly error directive in their code
	add_definitions(/D_SCL_SECURE_NO_DEPRECATE /D_CRT_SECURE_NO_WARNINGS)
	# required as the PRCTL Parser bloats object files (COFF) beyond their maximum size (see http://msdn.microsoft.com/en-us/library/8578y171(v=vs.110).aspx)
	add_definitions(/bigobj)
	# required by GTest and PrismGrammar::createIntegerVariable
	add_definitions(/D_VARIADIC_MAX=10)
	# Windows.h breaks GMM in gmm_except.h because of its macro definition for min and max
	add_definitions(/DNOMINMAX)
	# Boost Defs, required for using boost's transform iterator
	add_definitions(/DBOOST_RESULT_OF_USE_DECLTYPE)

	# since nobody cares at the moment
	add_definitions(/wd4250)

	# MSVC does not do strict-aliasing, so no option needed
else(CLANG)
    set(STORM_COMPILED_BY "Clang (LLVM)")
	# As CLANG is not set as a variable, we need to set it in case we have not matched another compiler.
	set (CLANG ON)
    # Set standard flags for clang
    set (CMAKE_CXX_FLAGS_RELEASE "${CMAKE_CXX_FLAGS_RELEASE} -funroll-loops -O3")

	if(UNIX AND NOT APPLE)
		if (CMAKE_CXX_COMPILER_VERSION VERSION_LESS 3.2)
			message(FATAL_ERROR "Clang version must be at least 3.2!")
		endif()
	endif()

	if(UNIX AND APPLE)
		if (CMAKE_CXX_COMPILER_VERSION VERSION_LESS 7.3)
			message(FATAL_ERROR "Clang version must be at least 7.3!")
		endif()
	endif()

    if(UNIX AND NOT APPLE AND NOT USE_LIBCXX)
		set(CLANG_STDLIB libstdc++)
		message(STATUS "StoRM - Linking against libstdc++")
    else()
		set(CLANG_STDLIB libc++)
		message(STATUS "StoRM - Linking against libc++")
		# Disable Cotire
		set(STORM_USE_COTIRE OFF)
		# Set up some Xcode specific settings
		set(CMAKE_XCODE_ATTRIBUTE_CLANG_CXX_LANGUAGE_STANDARD "c++11")
		set(CMAKE_XCODE_ATTRIBUTE_CLANG_CXX_LIBRARY "libc++")
    endif()

	# TODO: remove forcing the old version of optional as soon as the related Spirit bug is fixed:
	# https://svn.boost.org/trac/boost/ticket/12349
	# Fix thanks to: https://github.com/freeorion/freeorion/issues/777
    add_definitions(-DBOOST_RESULT_OF_USE_DECLTYPE -DBOOST_OPTIONAL_CONFIG_USE_OLD_IMPLEMENTATION_OF_OPTIONAL)
    set (CMAKE_CXX_FLAGS "${CMAKE_CXX_FLAGS} -std=c++14 -stdlib=${CLANG_STDLIB} -Wall -pedantic -Wno-newline-eof -Wno-mismatched-tags -Wno-unused-local-typedefs -ftemplate-depth=1024 -Wno-parentheses-equality")

    if(FORCE_COLOR)
        set(CMAKE_CXX_FLAGS "${CMAKE_CXX_FLAGS} -fcolor-diagnostics")
    endif()

    # Turn on popcnt instruction if desired (yes by default)
    if (STORM_USE_POPCNT)
        set (CMAKE_CXX_FLAGS "${CMAKE_CXX_FLAGS} -mpopcnt")
    endif(STORM_USE_POPCNT)

	# Set the no-strict-aliasing target for Clang
	set_source_files_properties(${CONVERSIONHELPER_TARGET} PROPERTIES COMPILE_FLAGS " -fno-strict-aliasing ")
endif()


if(CCACHE_FOUND)
	set(STORM_COMPILED_BY  "${STORM_COMPILED_BY} (ccache)")
endif()

message(STATUS "StoRM - Using Compiler Configuration: ${STORM_COMPILED_BY}")

#############################################################
#############################################################
##
##	Inclusion of required libraries
##
#############################################################
#############################################################

#############################################################
##
##	Include the targets for non-system resources
##
#############################################################

# In 3rdparty, targets are being defined that can be used
# in the the system does not have a library
include(resources/3rdparty/CMakeLists.txt)


#############################################################
##
##	Cotire
##
#############################################################
message (STATUS "StoRM - Using Cotire: ${STORM_USE_COTIRE}")

if (STORM_USE_COTIRE)
	# Include Cotire for PCH Generation
	set (CMAKE_MODULE_PATH "${CMAKE_SOURCE_DIR}/resources/cmake")
	include(cotire)

	cotire(storm)
	target_link_libraries(storm_unity ${Boost_LIBRARIES})
	#cotire(storm-functional-tests)
	#cotire(storm-performance-tests)
endif()

#############################################################
##
##	libc++abi
##
#############################################################
# Link against libc++abi if requested. May be needed to build on Linux systems using clang.
if (LINK_LIBCXXABI)
	message (STATUS "StoRM - Linking against libc++abi.")
	target_link_libraries(storm "c++abi")
endif(LINK_LIBCXXABI)


#############################################################
##
##	Doxygen
##
#############################################################

find_package(Doxygen)
# Add a target to generate API documentation with Doxygen
if(DOXYGEN_FOUND)
    set(CMAKE_DOXYGEN_OUTPUT_DIR "${CMAKE_CURRENT_BINARY_DIR}/doc")
    string(REGEX REPLACE ";" " " CMAKE_DOXYGEN_INPUT_LIST "${PROJECT_SOURCE_DIR}/src")

    configure_file("${CMAKE_CURRENT_SOURCE_DIR}/resources/doxygen/Doxyfile.in" "${CMAKE_CURRENT_BINARY_DIR}/Doxyfile" @ONLY)

    add_custom_target(doc ${DOXYGEN_EXECUTABLE} "${CMAKE_CURRENT_BINARY_DIR}/Doxyfile" DEPENDS "${CMAKE_CURRENT_BINARY_DIR}/Doxyfile" COMMENT "Generating API documentation with Doxygen" VERBATIM)
endif(DOXYGEN_FOUND)

#############################################################
##
##	CMake-generated Config File for StoRM
##
#############################################################

#
# Make a version file containing the current version from git.
#
include(GetGitRevisionDescription)
git_describe_checkout(STORM_GIT_VERSION_STRING)
message(STATUS "STORM_GIT_VERSION_STRING: ${STORM_GIT_VERSION_STRING}")
# Parse the git Tag into variables
string(REGEX REPLACE "^([0-9]+)\\..*" "\\1" STORM_CPP_VERSION_MAJOR "${STORM_GIT_VERSION_STRING}")
string(REGEX REPLACE "^[0-9]+\\.([0-9]+).*" "\\1" STORM_CPP_VERSION_MINOR "${STORM_GIT_VERSION_STRING}")
string(REGEX REPLACE "^[0-9]+\\.[0-9]+\\.([0-9]+).*" "\\1" STORM_CPP_VERSION_PATCH "${STORM_GIT_VERSION_STRING}")
string(REGEX REPLACE "^[0-9]+\\.[0-9]+\\.[0-9]+\\-([0-9]+)\\-.*" "\\1" STORM_CPP_VERSION_COMMITS_AHEAD "${STORM_GIT_VERSION_STRING}")
string(REGEX REPLACE "^[0-9]+\\.[0-9]+\\.[0-9]+\\-[0-9]+\\-([a-z0-9]+).*" "\\1" STORM_CPP_VERSION_HASH "${STORM_GIT_VERSION_STRING}")
string(REGEX REPLACE "^[0-9]+\\.[0-9]+\\.[0-9]+\\-[0-9]+\\-[a-z0-9]+\\-(.*)" "\\1" STORM_CPP_VERSION_APPENDIX "${STORM_GIT_VERSION_STRING}")
if ("${STORM_CPP_VERSION_APPENDIX}" MATCHES "^.*dirty.*$")
	set(STORM_CPP_VERSION_DIRTY 1)
else()
	set(STORM_CPP_VERSION_DIRTY 0)
endif()
message(STATUS "StoRM - Version information: ${STORM_CPP_VERSION_MAJOR}.${STORM_CPP_VERSION_MINOR}.${STORM_CPP_VERSION_PATCH} (${STORM_CPP_VERSION_COMMITS_AHEAD} commits ahead of Tag) build from ${STORM_CPP_VERSION_HASH} (Dirty: ${STORM_CPP_VERSION_DIRTY})")

# Configure a header file to pass some of the CMake settings to the source code
configure_file (
	"${PROJECT_SOURCE_DIR}/storm-config.h.in"
	"${PROJECT_BINARY_DIR}/include/storm-config.h"
)

# Configure a header file to pass the storm version to the source code
configure_file (
	"${PROJECT_SOURCE_DIR}/storm-version.cpp.in"
	"${PROJECT_SOURCE_DIR}/src/utility/storm-version.cpp"
)

set(STORM_GENERATED_SOURCES "${PROJECT_BINARY_DIR}/src/utility/storm-version.cpp")

# Add the binary dir include directory for storm-config.h
include_directories("${PROJECT_BINARY_DIR}/include")

add_subdirectory(src)
add_subdirectory(test)



#############################################################
##
##	memcheck targets
##
#############################################################
add_custom_target(memcheck valgrind --leak-check=full --show-reachable=yes ${PROJECT_BINARY_DIR}/storm -v --fix-deadlocks ${PROJECT_SOURCE_DIR}/examples/dtmc/crowds/crowds5_5.tra examples/dtmc/crowds/crowds5_5.lab DEPENDS storm)
add_custom_target(memcheck-functional-tests valgrind --leak-check=full --show-reachable=yes ${PROJECT_BINARY_DIR}/storm-functional-tests -v --fix-deadlocks	DEPENDS storm-functional-tests)
add_custom_target(memcheck-performance-tests valgrind --leak-check=full --show-reachable=yes ${PROJECT_BINARY_DIR}/storm-performance-tests -v --fix-deadlocks DEPENDS storm-performance-tests)

set(CPPLINT_ARGS --filter=-whitespace/tab,-whitespace/line_length,-legal/copyright,-readability/streams)
add_custom_target(style python resources/3rdparty/cpplint/cpplint.py ${CPPLINT_ARGS} `find ./src/ -iname "*.h" -or -iname "*.cpp" `)

include(StormCPackConfig.cmake)<|MERGE_RESOLUTION|>--- conflicted
+++ resolved
@@ -45,15 +45,11 @@
 set(ADDITIONAL_INCLUDE_DIRS "" CACHE STRING "Additional directories added to the include directories.")
 set(ADDITIONAL_LINK_DIRS "" CACHE STRING "Additional directories added to the link directories.")
 
-<<<<<<< HEAD
-=======
-
 # Set some CMAKE Variables as advanced
 mark_as_advanced(CMAKE_OSX_ARCHITECTURES)
 mark_as_advanced(CMAKE_OSX_SYSROOT)
 mark_as_advanced(CMAKE_OSX_DEPLOYMENT_TARGET)
 
->>>>>>> cb97da88
 # If the STORM_DEVELOPER option was turned on, we will target a debug version.
 if (STORM_DEVELOPER)
     message(STATUS "StoRM - Using development mode")
